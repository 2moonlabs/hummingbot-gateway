--- conflicted
+++ resolved
@@ -187,76 +187,50 @@
 ): Promise<Connector<T>> {
   let connectorInstance: ConnectorUnion;
 
-  if (
-<<<<<<< HEAD
-    (chain === 'ethereum' || chain === 'polygon' || chain === 'binance-smart-chain') &&
-=======
-    (chain === 'ethereum' || chain === 'polygon' || chain === 'avalanche') &&
->>>>>>> a48fe567
-    connector === 'uniswap'
-  ) {
+  if (connector === 'uniswap') {
     connectorInstance = Uniswap.getInstance(chain, network);
-  } else if (chain === 'polygon' && connector === 'quickswap') {
+  } else if (connector === 'uniswapLP') {
+    connectorInstance = UniswapLP.getInstance(chain, network);
+  } else if (connector === 'quickswap') {
     connectorInstance = Quickswap.getInstance(chain, network);
-  } else if (
-<<<<<<< HEAD
-    (chain === 'ethereum' || chain === 'polygon' || chain === 'binance-smart-chain') &&
-=======
-    (chain === 'ethereum' || chain === 'polygon' || chain === 'avalanche') &&
->>>>>>> a48fe567
-    connector === 'uniswapLP'
-  ) {
-    connectorInstance = UniswapLP.getInstance(chain, network);
-  } else if (chain === 'ethereum' && connector === 'perp') {
+  } else if (connector === 'perp') {
     connectorInstance = Perp.getInstance(chain, network, address);
-  } else if (chain === 'avalanche' && connector === 'pangolin') {
+  } else if (connector === 'pangolin') {
     connectorInstance = Pangolin.getInstance(chain, network);
   } else if (connector === 'openocean') {
     connectorInstance = Openocean.getInstance(chain, network);
-  } else if (chain === 'avalanche' && connector === 'traderjoe') {
+  } else if (connector === 'traderjoe') {
     connectorInstance = Traderjoe.getInstance(chain, network);
-  } else if (chain === 'cronos' && connector === 'mad_meerkat') {
+  } else if (connector === 'mad_meerkat') {
     connectorInstance = MadMeerkat.getInstance(chain, network);
-  } else if (chain === 'cronos' && connector === 'vvs') {
+  } else if (connector === 'vvs') {
     connectorInstance = VVSConnector.getInstance(chain, network);
-  } else if (chain === 'near' && connector === 'ref') {
+  } else if (connector === 'ref') {
     connectorInstance = Ref.getInstance(chain, network);
-  } else if (
-    (chain === 'binance-smart-chain' || chain === 'ethereum') &&
-    connector === 'pancakeswap'
-  ) {
+  } else if (connector === 'pancakeswap') {
     connectorInstance = PancakeSwap.getInstance(chain, network);
-  } else if (
-    (chain === 'binance-smart-chain' || chain === 'ethereum') &&
-    connector === 'pancakeswapLP'
-  ) {
+  } else if (connector === 'pancakeswapLP') {
     connectorInstance = PancakeswapLP.getInstance(chain, network);
   } else if (connector === 'sushiswap') {
     connectorInstance = Sushiswap.getInstance(chain, network);
-  } else if (chain === 'xdc' && connector === 'xsswap') {
+  } else if (connector === 'xsswap') {
     connectorInstance = Xsswap.getInstance(chain, network);
-  } else if (chain === 'avalanche' && connector === 'dexalot') {
+  } else if (connector === 'xrpl') {
+    connectorInstance = XRPLCLOB.getInstance(chain, network);
+  } else if (connector === 'kujira') {
+    connectorInstance = KujiraCLOB.getInstance(chain, network);
+  } else if (connector === 'curve') {
+    connectorInstance = Curve.getInstance(chain, network);
+  } else if (connector === 'balancer') {
+    connectorInstance = Balancer.getInstance(chain, network);
+  } else if (connector === 'carbonamm') {
+    connectorInstance = Carbonamm.getInstance(chain, network);
+  } else if (connector === 'dexalot') {
     connectorInstance = DexalotCLOB.getInstance(network);
-  } else if (chain == 'algorand' && connector == 'tinyman') {
+  } else if (connector == 'tinyman') {
     connectorInstance = Tinyman.getInstance(network);
-  } else if (chain === 'tezos' && connector === 'plenty') {
+  } else if (connector === 'plenty') {
     connectorInstance = Plenty.getInstance(network);
-  } else if (chain === 'xrpl' && connector === 'xrpl') {
-    connectorInstance = XRPLCLOB.getInstance(chain, network);
-  } else if (chain === 'kujira' && connector === 'kujira') {
-    connectorInstance = KujiraCLOB.getInstance(chain, network);
-  } else if (
-    (chain === 'ethereum' || chain === 'polygon') &&
-    connector === 'curve'
-  ) {
-    connectorInstance = Curve.getInstance(chain, network);
-  } else if (
-    (chain === 'ethereum' || chain === 'polygon' || chain === 'avalanche') &&
-    connector === 'balancer'
-  ) {
-    connectorInstance = Balancer.getInstance(chain, network);
-  } else if (chain === 'ethereum' && connector === 'carbonamm') {
-    connectorInstance = Carbonamm.getInstance(chain, network);
   } else {
     throw new Error('unsupported chain or connector');
   }
