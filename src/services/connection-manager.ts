import { Avalanche } from '../chains/avalanche/avalanche';
import { Cronos } from '../chains/cronos/cronos';
import { Ethereum } from '../chains/ethereum/ethereum';
import { BinanceSmartChain } from '../chains/binance-smart-chain/binance-smart-chain';
import { Harmony } from '../chains/harmony/harmony';
import { Polygon } from '../chains/polygon/polygon';
import { Xdc } from '../chains/xdc/xdc';
import { Tezos } from '../chains/tezos/tezos';
import { Osmosis } from '../chains/osmosis/osmosis';
import { XRPL, XRPLish } from '../chains/xrpl/xrpl';
import { MadMeerkat } from '../connectors/mad_meerkat/mad_meerkat';
import { Openocean } from '../connectors/openocean/openocean';
import { Pangolin } from '../connectors/pangolin/pangolin';
import { Perp } from '../connectors/perp/perp';
import { Quickswap } from '../connectors/quickswap/quickswap';
import { PancakeSwap } from '../connectors/pancakeswap/pancakeswap';
import { Uniswap } from '../connectors/uniswap/uniswap';
import { UniswapLP } from '../connectors/uniswap/uniswap.lp';
import { VVSConnector } from '../connectors/vvs/vvs';
import {
  CLOBish,
  Ethereumish,
  Nearish,
  Perpish,
  RefAMMish,
  Uniswapish,
  UniswapLPish,
  Xdcish,
  Tezosish,
} from './common-interfaces';
import { Traderjoe } from '../connectors/traderjoe/traderjoe';
import { Sushiswap } from '../connectors/sushiswap/sushiswap';
import { Near } from '../chains/near/near';
import { Ref } from '../connectors/ref/ref';
import { Xsswap } from '../connectors/xsswap/xsswap';
import { DexalotCLOB } from '../connectors/dexalot/dexalot';
import { Algorand } from '../chains/algorand/algorand';
import { Cosmos } from '../chains/cosmos/cosmos';
import { Tinyman } from '../connectors/tinyman/tinyman';
<<<<<<< HEAD
import { Balancer } from '../connectors/balancer/balancer';
=======
import { Plenty } from '../connectors/plenty/plenty';
import { Curve } from '../connectors/curve/curve';
import { Kujira } from '../chains/kujira/kujira';
import { KujiraCLOB } from '../connectors/kujira/kujira';
import { PancakeswapLP } from '../connectors/pancakeswap/pancakeswap.lp';
import { XRPLCLOB } from '../connectors/xrpl/xrpl';
import { QuipuSwap } from '../connectors/quipuswap/quipuswap';
import { Carbonamm } from '../connectors/carbon/carbonAMM';
>>>>>>> ee9dbcfe

export type ChainUnion =
  | Algorand
  | Cosmos
  | Ethereumish
  | Nearish
  | Xdcish
  | Tezosish
  | XRPLish
  | Kujira
  | Osmosis;;

export type Chain<T> = T extends Algorand
  ? Algorand
  : T extends Cosmos
  ? Cosmos
  : T extends Ethereumish
  ? Ethereumish
  : T extends Nearish
  ? Nearish
  : T extends Xdcish
  ? Xdcish
  : T extends Tezosish
  ? Tezosish
  : T extends XRPLish
  ? XRPLish
  : T extends KujiraCLOB
  ? KujiraCLOB
  : T extends Osmosis
  ? Osmosis
  : never;

export class UnsupportedChainException extends Error {
  constructor(message?: string) {
    message =
      message !== undefined
        ? message
        : 'Please provide a supported chain name.';
    super(message);
    this.name = 'UnsupportedChainError';
    this.stack = (<any>new Error()).stack;
  }
}

export async function getInitializedChain<T>(
  chain: string,
  network: string
): Promise<Chain<T>> {
  const chainInstance = await getChainInstance(chain, network);

  if (chainInstance === undefined) {
    throw new UnsupportedChainException(`unsupported chain ${chain}`);
  }

  if (!chainInstance.ready()) {
    await chainInstance.init();
  }

  return chainInstance as Chain<T>;
}

export async function getChainInstance(
  chain: string,
  network: string
): Promise<ChainUnion | undefined> {
  let connection: ChainUnion | undefined;

  if (chain === 'algorand') {
    connection = Algorand.getInstance(network);
  } else if (chain === 'ethereum') {
    connection = Ethereum.getInstance(network);
  } else if (chain === 'avalanche') {
    connection = Avalanche.getInstance(network);
  } else if (chain === 'harmony') {
    connection = Harmony.getInstance(network);
  } else if (chain === 'polygon') {
    connection = Polygon.getInstance(network);
  } else if (chain === 'cronos') {
    connection = Cronos.getInstance(network);
  } else if (chain === 'cosmos') {
    connection = Cosmos.getInstance(network);
  } else if (chain === 'osmosis') {
    connection = Osmosis.getInstance(network);
  } else if (chain === 'near') {
    connection = Near.getInstance(network);
  } else if (chain === 'binance-smart-chain') {
    connection = BinanceSmartChain.getInstance(network);
  } else if (chain === 'xdc') {
    connection = Xdc.getInstance(network);
  } else if (chain === 'tezos') {
    connection = Tezos.getInstance(network);
  } else if (chain === 'xrpl') {
    connection = XRPL.getInstance(network);
  } else if (chain === 'kujira') {
    connection = Kujira.getInstance(network);
  } else {
    connection = undefined;
  }

  return connection;
}

export type ConnectorUnion =
  | Uniswapish
  | UniswapLPish
  | Perpish
  | RefAMMish
  | CLOBish
  | Tinyman
  | Plenty
  | XRPLCLOB
  | Curve
  | KujiraCLOB
  | QuipuSwap;

export type Connector<T> = T extends Uniswapish
  ? Uniswapish
  : T extends UniswapLPish
  ? UniswapLPish
  : T extends Perpish
  ? Perpish
  : T extends RefAMMish
  ? RefAMMish
  : T extends CLOBish
  ? CLOBish
  : T extends Tinyman
  ? Tinyman
  : T extends Plenty
  ? Plenty
  : T extends XRPLish
  ? XRPLCLOB
  : T extends KujiraCLOB
  ? KujiraCLOB
  : T extends QuipuSwap
  ? QuipuSwap
  : never;

export async function getConnector<T>(
  chain: string,
  network: string,
  connector: string | undefined,
  address?: string
): Promise<Connector<T>> {
  let connectorInstance: ConnectorUnion;

  if (
    (chain === 'ethereum' || chain === 'polygon') &&
    connector === 'uniswap'
  ) {
    connectorInstance = Uniswap.getInstance(chain, network);
  } else if (chain === 'polygon' && connector === 'quickswap') {
    connectorInstance = Quickswap.getInstance(chain, network);
  } else if (
    (chain === 'ethereum' || chain === 'polygon') &&
    connector === 'uniswapLP'
  ) {
    connectorInstance = UniswapLP.getInstance(chain, network);
  } else if (chain === 'ethereum' && connector === 'perp') {
    connectorInstance = Perp.getInstance(chain, network, address);
  } else if (chain === 'avalanche' && connector === 'pangolin') {
    connectorInstance = Pangolin.getInstance(chain, network);
  } else if (connector === 'openocean') {
    connectorInstance = Openocean.getInstance(chain, network);
  } else if (
    (chain === 'ethereum' || chain === 'polygon') &&
    connector === 'balancer'
  ) {
    connectorInstance = Balancer.getInstance(chain, network);
  } else if (chain === 'avalanche' && connector === 'traderjoe') {
    connectorInstance = Traderjoe.getInstance(chain, network);
  } else if (chain === 'cronos' && connector === 'mad_meerkat') {
    connectorInstance = MadMeerkat.getInstance(chain, network);
  } else if (chain === 'cronos' && connector === 'vvs') {
    connectorInstance = VVSConnector.getInstance(chain, network);
  } else if (chain === 'near' && connector === 'ref') {
    connectorInstance = Ref.getInstance(chain, network);
  } else if (chain === 'binance-smart-chain' && connector === 'pancakeswap') {
    connectorInstance = PancakeSwap.getInstance(chain, network);
  } else if (chain === 'binance-smart-chain' && connector === 'pancakeswapLP') {
    connectorInstance = PancakeswapLP.getInstance(chain, network);
  } else if (connector === 'sushiswap') {
    connectorInstance = Sushiswap.getInstance(chain, network);
  } else if (chain === 'xdc' && connector === 'xsswap') {
    connectorInstance = Xsswap.getInstance(chain, network);
  } else if (chain === 'avalanche' && connector === 'dexalot') {
    connectorInstance = DexalotCLOB.getInstance(network);
  } else if (chain == 'algorand' && connector == 'tinyman') {
    connectorInstance = Tinyman.getInstance(network);
  } else if (chain === 'tezos' && connector === 'plenty') {
    connectorInstance = Plenty.getInstance(network);
  } else if (chain === 'xrpl' && connector === 'xrpl') {
    connectorInstance = XRPLCLOB.getInstance(chain, network);
  } else if (chain === 'kujira' && connector === 'kujira') {
    connectorInstance = KujiraCLOB.getInstance(chain, network);
  } else if (
    (chain === 'ethereum' || chain === 'polygon') &&
    connector === 'curve'
  ) {
    connectorInstance = Curve.getInstance(chain, network);
  } else if (chain === 'tezos' && connector === 'quipuswap') {
    connectorInstance = QuipuSwap.getInstance(network);
  } else if (chain === 'ethereum' && connector === 'carbonamm') {
    connectorInstance = Carbonamm.getInstance(chain, network);
  } else {
    throw new Error('unsupported chain or connector');
  }

  if (!connectorInstance.ready()) {
    await connectorInstance.init();
  }

  return connectorInstance as Connector<T>;
}<|MERGE_RESOLUTION|>--- conflicted
+++ resolved
@@ -37,9 +37,7 @@
 import { Algorand } from '../chains/algorand/algorand';
 import { Cosmos } from '../chains/cosmos/cosmos';
 import { Tinyman } from '../connectors/tinyman/tinyman';
-<<<<<<< HEAD
 import { Balancer } from '../connectors/balancer/balancer';
-=======
 import { Plenty } from '../connectors/plenty/plenty';
 import { Curve } from '../connectors/curve/curve';
 import { Kujira } from '../chains/kujira/kujira';
@@ -48,7 +46,6 @@
 import { XRPLCLOB } from '../connectors/xrpl/xrpl';
 import { QuipuSwap } from '../connectors/quipuswap/quipuswap';
 import { Carbonamm } from '../connectors/carbon/carbonAMM';
->>>>>>> ee9dbcfe
 
 export type ChainUnion =
   | Algorand
