import { Avalanche } from '../chains/avalanche/avalanche';
import { Cronos } from '../chains/cronos/cronos';
import { Ethereum } from '../chains/ethereum/ethereum';
import { BinanceSmartChain } from '../chains/binance-smart-chain/binance-smart-chain';
import { Harmony } from '../chains/harmony/harmony';
import { Polygon } from '../chains/polygon/polygon';
import { Xdc } from '../chains/xdc/xdc';
import { MadMeerkat } from '../connectors/mad_meerkat/mad_meerkat';
import { Openocean } from '../connectors/openocean/openocean';
import { Pangolin } from '../connectors/pangolin/pangolin';
import { Perp } from '../connectors/perp/perp';
import { Quickswap } from '../connectors/quickswap/quickswap';
import { PancakeSwap } from '../connectors/pancakeswap/pancakeswap';
import { Uniswap } from '../connectors/uniswap/uniswap';
import { UniswapLP } from '../connectors/uniswap/uniswap.lp';
import { VVSConnector } from '../connectors/vvs/vvs';
import { InjectiveCLOB } from '../connectors/injective/injective';
import { Injective } from '../chains/injective/injective';
import {
  Ethereumish,
  Nearish,
  Perpish,
  RefAMMish,
  Uniswapish,
  UniswapLPish,
  Xdcish,
} from './common-interfaces';
import { Traderjoe } from '../connectors/traderjoe/traderjoe';
import { Sushiswap } from '../connectors/sushiswap/sushiswap';
import { Defikingdoms } from '../connectors/defikingdoms/defikingdoms';
import { Defira } from '../connectors/defira/defira';
import { Near } from '../chains/near/near';
import { Ref } from '../connectors/ref/ref';
import { Xsswap } from '../connectors/xsswap/xsswap';

<<<<<<< HEAD
export type ChainUnion = Ethereumish | Nearish | Xdcish;
=======
export type ChainUnion = Ethereumish | Nearish | Injective;
>>>>>>> d90f54de

export type Chain<T> = T extends Ethereumish
  ? Ethereumish
  : T extends Nearish
  ? Nearish
<<<<<<< HEAD
  : T extends Xdcish
  ? Xdcish
=======
  : T extends Injective
  ? Injective
>>>>>>> d90f54de
  : never;

export async function getChain<T>(
  chain: string,
  network: string
): Promise<Chain<T>> {
  let chainInstance: ChainUnion;

  if (chain === 'ethereum') chainInstance = Ethereum.getInstance(network);
  else if (chain === 'avalanche')
    chainInstance = Avalanche.getInstance(network);
  else if (chain === 'polygon') chainInstance = Polygon.getInstance(network);
  else if (chain === 'xdc') chainInstance = Xdc.getInstance(network);
  else if (chain === 'harmony') chainInstance = Harmony.getInstance(network);
  else if (chain === 'near') chainInstance = Near.getInstance(network);
  else if (chain === 'binance-smart-chain')
    chainInstance = BinanceSmartChain.getInstance(network);
  else if (chain === 'cronos') chainInstance = Cronos.getInstance(network);
  else if (chain === 'injective')
    chainInstance = Injective.getInstance(network);
  else throw new Error('unsupported chain');

  if (!chainInstance.ready()) {
    await chainInstance.init();
  }

  return chainInstance as Chain<T>;
}

type ConnectorUnion =
  | Uniswapish
  | UniswapLPish
  | Perpish
  | RefAMMish
  | InjectiveCLOB;

export type Connector<T> = T extends Uniswapish
  ? Uniswapish
  : T extends UniswapLPish
  ? UniswapLPish
  : T extends Perpish
  ? Perpish
  : T extends RefAMMish
  ? RefAMMish
  : T extends InjectiveCLOB
  ? InjectiveCLOB
  : never;

export async function getConnector<T>(
  chain: string,
  network: string,
  connector: string | undefined,
  address?: string
): Promise<Connector<T>> {
  let connectorInstance: ConnectorUnion;

  if (
    (chain === 'ethereum' || chain === 'polygon') &&
    connector === 'uniswap'
  ) {
    connectorInstance = Uniswap.getInstance(chain, network);
  } else if (chain === 'polygon' && connector === 'quickswap') {
    connectorInstance = Quickswap.getInstance(chain, network);
  } else if (
    (chain === 'ethereum' || chain === 'polygon') &&
    connector === 'uniswapLP'
  ) {
    connectorInstance = UniswapLP.getInstance(chain, network);
  } else if (chain === 'ethereum' && connector === 'perp') {
    connectorInstance = Perp.getInstance(chain, network, address);
  } else if (chain === 'avalanche' && connector === 'pangolin') {
    connectorInstance = Pangolin.getInstance(chain, network);
  } else if (connector === 'openocean') {
    connectorInstance = Openocean.getInstance(chain, network);
  } else if (chain === 'avalanche' && connector === 'traderjoe') {
    connectorInstance = Traderjoe.getInstance(chain, network);
  } else if (chain === 'harmony' && connector === 'defikingdoms') {
    connectorInstance = Defikingdoms.getInstance(chain, network);
  } else if (chain === 'harmony' && connector === 'defira') {
    connectorInstance = Defira.getInstance(chain, network);
  } else if (chain === 'cronos' && connector === 'mad_meerkat') {
    connectorInstance = MadMeerkat.getInstance(chain, network);
  } else if (chain === 'cronos' && connector === 'vvs') {
    connectorInstance = VVSConnector.getInstance(chain, network);
  } else if (chain === 'near' && connector === 'ref') {
    connectorInstance = Ref.getInstance(chain, network);
  } else if (chain === 'binance-smart-chain' && connector === 'pancakeswap') {
    connectorInstance = PancakeSwap.getInstance(chain, network);
  } else if (connector === 'sushiswap') {
    connectorInstance = Sushiswap.getInstance(chain, network);
<<<<<<< HEAD
  } else if (chain === 'xdc' && connector === 'xsswap') {
    connectorInstance = Xsswap.getInstance(chain, network);
=======
  } else if (chain === 'injective' && connector === 'injective') {
    connectorInstance = InjectiveCLOB.getInstance(chain, network);
>>>>>>> d90f54de
  } else {
    throw new Error('unsupported chain or connector');
  }

  if (!connectorInstance.ready()) {
    await connectorInstance.init();
  }

  return connectorInstance as Connector<T>;
}<|MERGE_RESOLUTION|>--- conflicted
+++ resolved
@@ -33,23 +33,16 @@
 import { Ref } from '../connectors/ref/ref';
 import { Xsswap } from '../connectors/xsswap/xsswap';
 
-<<<<<<< HEAD
-export type ChainUnion = Ethereumish | Nearish | Xdcish;
-=======
-export type ChainUnion = Ethereumish | Nearish | Injective;
->>>>>>> d90f54de
+export type ChainUnion = Ethereumish | Nearish | Injective | Xdcish;
 
 export type Chain<T> = T extends Ethereumish
   ? Ethereumish
   : T extends Nearish
   ? Nearish
-<<<<<<< HEAD
   : T extends Xdcish
   ? Xdcish
-=======
   : T extends Injective
   ? Injective
->>>>>>> d90f54de
   : never;
 
 export async function getChain<T>(
@@ -140,13 +133,10 @@
     connectorInstance = PancakeSwap.getInstance(chain, network);
   } else if (connector === 'sushiswap') {
     connectorInstance = Sushiswap.getInstance(chain, network);
-<<<<<<< HEAD
   } else if (chain === 'xdc' && connector === 'xsswap') {
     connectorInstance = Xsswap.getInstance(chain, network);
-=======
   } else if (chain === 'injective' && connector === 'injective') {
     connectorInstance = InjectiveCLOB.getInstance(chain, network);
->>>>>>> d90f54de
   } else {
     throw new Error('unsupported chain or connector');
   }
