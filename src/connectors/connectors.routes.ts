/* eslint-disable no-inner-declarations */
/* eslint-disable @typescript-eslint/ban-types */
import { Router, Response } from 'express';
import { asyncHandler } from '../services/error-handler';
import { MadMeerkatConfig } from './mad_meerkat/mad_meerkat.config';
import { OpenoceanConfig } from './openocean/openocean.config';
import { PangolinConfig } from './pangolin/pangolin.config';
import { PerpConfig } from './perp/perp.config';
import { QuickswapConfig } from './quickswap/quickswap.config';
import { SushiswapConfig } from './sushiswap/sushiswap.config';
import { TraderjoeConfig } from './traderjoe/traderjoe.config';
import { UniswapConfig } from './uniswap/uniswap.config';
import { VVSConfig } from './vvs/vvs.config';
import { RefConfig } from './ref/ref.config';
import { PancakeSwapConfig } from './pancakeswap/pancakeswap.config';
import { XsswapConfig } from './xsswap/xsswap.config';
import { ConnectorsResponse } from './connectors.request';
import { DexalotCLOBConfig } from './dexalot/dexalot.clob.config';
import { TinymanConfig } from './tinyman/tinyman.config';
<<<<<<< HEAD
import { BalancerConfig } from './balancer/balancer.config';
=======
import { CurveConfig } from './curve/curveswap.config';
import { PlentyConfig } from './plenty/plenty.config';
import { XRPLCLOBConfig } from './xrpl/xrpl.clob.config';
import { KujiraConfig } from './kujira/kujira.config';
import { QuipuswapConfig } from './quipuswap/quipuswap.config';
import { OsmosisConfig } from '../chains/osmosis/osmosis.config';
import { CarbonConfig } from './carbon/carbon.config';
>>>>>>> ee9dbcfe

export namespace ConnectorsRoutes {
  export const router = Router();

  router.get(
    '/',
    asyncHandler(async (_req, res: Response<ConnectorsResponse, {}>) => {
      res.status(200).json({
        connectors: [
          {
            name: 'uniswap',
            trading_type: UniswapConfig.config.tradingTypes('swap'),
            chain_type: UniswapConfig.config.chainType,
            available_networks: UniswapConfig.config.availableNetworks,
          },
          {
            name: 'uniswapLP',
            trading_type: UniswapConfig.config.tradingTypes('LP'),
            chain_type: UniswapConfig.config.chainType,
            available_networks: JSON.parse(
              JSON.stringify(UniswapConfig.config.availableNetworks)
            ),
            additional_spenders: ['uniswap'],
          },
          {
            name: 'pangolin',
            trading_type: PangolinConfig.config.tradingTypes,
            chain_type: PangolinConfig.config.chainType,
            available_networks: PangolinConfig.config.availableNetworks,
          },
          {
            name: 'openocean',
            trading_type: OpenoceanConfig.config.tradingTypes,
            chain_type: OpenoceanConfig.config.chainType,
            available_networks: OpenoceanConfig.config.availableNetworks,
          },
          {
            name: 'quickswap',
            trading_type: QuickswapConfig.config.tradingTypes,
            chain_type: QuickswapConfig.config.chainType,
            available_networks: QuickswapConfig.config.availableNetworks,
          },
          {
            name: 'perp',
            trading_type: PerpConfig.config.tradingTypes('perp'),
            chain_type: PerpConfig.config.chainType,
            available_networks: PerpConfig.config.availableNetworks,
          },
          {
            name: 'sushiswap',
            trading_type: SushiswapConfig.config.tradingTypes,
            chain_type: SushiswapConfig.config.chainType,
            available_networks: SushiswapConfig.config.availableNetworks,
          },
          {
            name: 'traderjoe',
            trading_type: TraderjoeConfig.config.tradingTypes,
            chain_type: TraderjoeConfig.config.chainType,
            available_networks: TraderjoeConfig.config.availableNetworks,
          },
          {
            name: 'mad_meerkat',
            trading_type: MadMeerkatConfig.config.tradingTypes,
            chain_type: MadMeerkatConfig.config.chainType,
            available_networks: MadMeerkatConfig.config.availableNetworks,
          },
          {
            name: 'vvs',
            trading_type: VVSConfig.config.tradingTypes,
            chain_type: VVSConfig.config.chainType,
            available_networks: VVSConfig.config.availableNetworks,
          },
          {
            name: 'ref',
            trading_type: RefConfig.config.tradingTypes,
            chain_type: RefConfig.config.chainType,
            available_networks: RefConfig.config.availableNetworks,
          },
          {
            name: 'pancakeswap',
            trading_type: PancakeSwapConfig.config.tradingTypes('swap'),
            chain_type: PancakeSwapConfig.config.chainType,
            available_networks: PancakeSwapConfig.config.availableNetworks,
          },
          {
            name: 'pancakeswapLP',
            trading_type: PancakeSwapConfig.config.tradingTypes('LP'),
            chain_type: PancakeSwapConfig.config.chainType,
            available_networks: PancakeSwapConfig.config.availableNetworks,
            additional_spenders: ['pancakeswap'],
          },
          {
            name: 'xswap',
            trading_type: XsswapConfig.config.tradingTypes,
            chain_type: XsswapConfig.config.chainType,
            available_networks: XsswapConfig.config.availableNetworks,
          },
          {
            name: 'dexalot',
            trading_type: DexalotCLOBConfig.config.tradingTypes('spot'),
            chain_type: DexalotCLOBConfig.config.chainType,
            available_networks: DexalotCLOBConfig.config.availableNetworks,
            additional_add_wallet_prompts: {
              api_key:
                'Enter a Dexalot API Key if you have one, otherwise hit return >>> ',
            },
          },
          {
            name: 'tinyman',
            trading_type: TinymanConfig.config.tradingTypes,
            chain_type: TinymanConfig.config.chainType,
            available_networks: TinymanConfig.config.availableNetworks,
          },
          {
<<<<<<< HEAD
            name: 'balancer',
            trading_type: BalancerConfig.config.tradingTypes,
            chain_type: BalancerConfig.config.chainType,
            available_networks: BalancerConfig.config.availableNetworks,
=======
            name: 'curve',
            trading_type: CurveConfig.config.tradingTypes,
            chain_type: CurveConfig.config.chainType,
            available_networks: CurveConfig.config.availableNetworks,
          },
          {
            name: 'plenty',
            trading_type: PlentyConfig.config.tradingTypes,
            chain_type: PlentyConfig.config.chainType,
            available_networks: PlentyConfig.config.availableNetworks,
          },
          {
            name: 'xrpl',
            trading_type: XRPLCLOBConfig.config.tradingTypes,
            chain_type: XRPLCLOBConfig.config.chainType,
            available_networks: XRPLCLOBConfig.config.availableNetworks,
          },
          {
            name: 'kujira',
            trading_type: KujiraConfig.config.tradingTypes,
            chain_type: KujiraConfig.config.chainType,
            available_networks: KujiraConfig.config.availableNetworks,
            additional_add_wallet_prompts: {
              accountId:
                'Enter your kujira account number (input 0 if unsure) >>> ',
            },
          },
          {
            name: 'quipuswap',
            trading_type: QuipuswapConfig.config.tradingTypes,
            chain_type: QuipuswapConfig.config.chainType,
            available_networks: QuipuswapConfig.config.availableNetworks,
          },
          {
            name: 'osmosis',
            trading_type: OsmosisConfig.config.tradingTypes('swap'),
            chain_type: OsmosisConfig.config.chainType,
            available_networks: OsmosisConfig.config.availableNetworks,
          },
          {
            name: 'carbonamm',
            trading_type: CarbonConfig.config.tradingTypes,
            chain_type: CarbonConfig.config.chainType,
            available_networks: CarbonConfig.config.availableNetworks,
>>>>>>> ee9dbcfe
          },
        ],
      });
    })
  );
}<|MERGE_RESOLUTION|>--- conflicted
+++ resolved
@@ -17,9 +17,7 @@
 import { ConnectorsResponse } from './connectors.request';
 import { DexalotCLOBConfig } from './dexalot/dexalot.clob.config';
 import { TinymanConfig } from './tinyman/tinyman.config';
-<<<<<<< HEAD
 import { BalancerConfig } from './balancer/balancer.config';
-=======
 import { CurveConfig } from './curve/curveswap.config';
 import { PlentyConfig } from './plenty/plenty.config';
 import { XRPLCLOBConfig } from './xrpl/xrpl.clob.config';
@@ -27,7 +25,6 @@
 import { QuipuswapConfig } from './quipuswap/quipuswap.config';
 import { OsmosisConfig } from '../chains/osmosis/osmosis.config';
 import { CarbonConfig } from './carbon/carbon.config';
->>>>>>> ee9dbcfe
 
 export namespace ConnectorsRoutes {
   export const router = Router();
@@ -142,12 +139,12 @@
             available_networks: TinymanConfig.config.availableNetworks,
           },
           {
-<<<<<<< HEAD
             name: 'balancer',
             trading_type: BalancerConfig.config.tradingTypes,
             chain_type: BalancerConfig.config.chainType,
             available_networks: BalancerConfig.config.availableNetworks,
-=======
+          },
+          {
             name: 'curve',
             trading_type: CurveConfig.config.tradingTypes,
             chain_type: CurveConfig.config.chainType,
@@ -192,7 +189,6 @@
             trading_type: CarbonConfig.config.tradingTypes,
             chain_type: CarbonConfig.config.chainType,
             available_networks: CarbonConfig.config.availableNetworks,
->>>>>>> ee9dbcfe
           },
         ],
       });
