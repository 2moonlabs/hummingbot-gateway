--- conflicted
+++ resolved
@@ -21,11 +21,8 @@
 import { PlentyConfig } from './plenty/plenty.config';
 import { XRPLCLOBConfig } from './xrpl/xrpl.clob.config';
 import { KujiraConfig } from './kujira/kujira.config';
-<<<<<<< HEAD
+import { QuipuswapConfig } from './quipuswap/quipuswap.config';
 import { CarbonConfig } from './carbon/carbon.config';
-=======
-import { QuipuswapConfig } from './quipuswap/quipuswap.config';
->>>>>>> aa585d54
 
 export namespace ConnectorsRoutes {
   export const router = Router();
@@ -168,19 +165,17 @@
             },
           },
           {
-<<<<<<< HEAD
+            name: 'quipuswap',
+            trading_type: QuipuswapConfig.config.tradingTypes,
+            chain_type: QuipuswapConfig.config.chainType,
+            available_networks: QuipuswapConfig.config.availableNetworks,
+          },
+          {
             name: 'carbonamm',
             trading_type: CarbonConfig.config.tradingTypes,
             chain_type: CarbonConfig.config.chainType,
             available_networks: CarbonConfig.config.availableNetworks,
           },
-=======
-            name: 'quipuswap',
-            trading_type: QuipuswapConfig.config.tradingTypes,
-            chain_type: QuipuswapConfig.config.chainType,
-            available_networks: QuipuswapConfig.config.availableNetworks,
-          }
->>>>>>> aa585d54
         ],
       });
     })
