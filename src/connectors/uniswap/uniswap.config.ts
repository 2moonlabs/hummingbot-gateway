--- conflicted
+++ resolved
@@ -15,11 +15,6 @@
     availableNetworks: Array<AvailableNetworks>;
     useRouter?: boolean;
     feeTier?: string;
-<<<<<<< HEAD
-=======
-    quoterContractAddress: (network: string) => string;
-    uniswapV3FactoryAddress: (network: string) => string;
->>>>>>> 2776eccf
   }
 
   export const config: NetworkConfig = {
@@ -33,19 +28,14 @@
     maximumHops: ConfigManagerV2.getInstance().get(`uniswap.maximumHops`),
     uniswapV3SmartOrderRouterAddress: (chain: string, network: string) =>
       ConfigManagerV2.getInstance().get(
-<<<<<<< HEAD
           'uniswap.contractAddresses.' +
           chain +
           '.' +
           network +
           '.uniswapV3SmartOrderRouterAddress'
-=======
-        `uniswap.contractAddresses.${network}.uniswapV3SmartOrderRouterAddress`,
->>>>>>> 2776eccf
       ),
     uniswapV3NftManagerAddress: (chain: string, network: string) =>
       ConfigManagerV2.getInstance().get(
-<<<<<<< HEAD
           'uniswap.contractAddresses.' +
           chain +
           '.' +
@@ -67,23 +57,14 @@
           '.' +
           network +
           '.uniswapV3QuoterV2ContractAddress'
-=======
-        `uniswap.contractAddresses.${network}.uniswapV3NftManagerAddress`,
->>>>>>> 2776eccf
       ),
     tradingTypes: (type: string) => {
       return type === 'swap' ? ['AMM'] : ['AMM_LP'];
-    },
-    uniswapV3FactoryAddress: (network: string) => {
-      return ConfigManagerV2.getInstance().get(
-        `uniswap.contractAddresses.${network}.uniswapV3FactoryAddress`,
-      );
     },
     chainType: 'EVM',
     availableNetworks: [
       {
         chain: 'ethereum',
-<<<<<<< HEAD
         networks: ['mainnet', 'goerli', 'arbitrum', 'optimism'],
       },
       { chain: 'polygon',
@@ -94,45 +75,12 @@
       },
       { chain: 'avalanche',
         networks: ['avalanche']
-=======
-        networks: Object.keys(
-          ConfigManagerV2.getInstance().get('uniswap.contractAddresses'),
-        ).filter((network) =>
-          Object.keys(
-            ConfigManagerV2.getInstance().get('ethereum.networks'),
-          ).includes(network),
-        ),
       },
-      {
-        chain: 'celo',
-        networks: Object.keys(
-          ConfigManagerV2.getInstance().get('uniswap.contractAddresses'),
-        ).filter((network) =>
-          Object.keys(
-            ConfigManagerV2.getInstance().get('celo.networks'),
-          ).includes(network),
-        ),
-      },
-      {
-        chain: 'polygon',
-        networks: Object.keys(
-          ConfigManagerV2.getInstance().get('uniswap.contractAddresses'),
-        ).filter((network) =>
-          Object.keys(
-            ConfigManagerV2.getInstance().get('polygon.networks'),
-          ).includes(network),
-        ),
->>>>>>> 2776eccf
+      { chain: 'celo',
+        networks: ['celo']
       },
     ],
     useRouter: ConfigManagerV2.getInstance().get(`uniswap.useRouter`),
     feeTier: ConfigManagerV2.getInstance().get(`uniswap.feeTier`),
-<<<<<<< HEAD
-=======
-    quoterContractAddress: (network: string) =>
-      ConfigManagerV2.getInstance().get(
-        `uniswap.contractAddresses.${network}.uniswapV3QuoterV2ContractAddress`,
-      ),
->>>>>>> 2776eccf
   };
 }