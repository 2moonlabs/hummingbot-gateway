--- conflicted
+++ resolved
@@ -164,7 +164,7 @@
   const tx = await positionManagerWithSigner.multicall([calldata], txParams);
 
   // Wait for transaction confirmation
-  const receipt = await tx.wait();
+  const receipt = await ethereum.handleTransactionExecution(tx);
 
   // Calculate gas fee
   const gasFee = formatTokenAmount(receipt.gasUsed.mul(receipt.effectiveGasPrice).toString(), 18);
@@ -179,7 +179,7 @@
 
   return {
     signature: receipt.transactionHash,
-    status: 1,
+    status: receipt.status,
     data: {
       fee: gasFee,
       baseTokenAmountRemoved,
@@ -239,148 +239,9 @@
           }
         }
 
-<<<<<<< HEAD
-        // Create position manager contract for reading position data
-        const positionManager = new Contract(positionManagerAddress, POSITION_MANAGER_ABI, ethereum.provider);
-
-        // Get position details
-        const position = await positionManager.positions(positionAddress);
-
-        // Get tokens by address
-        const token0 = uniswap.getTokenByAddress(position.token0);
-        const token1 = uniswap.getTokenByAddress(position.token1);
-
-        // Determine base and quote tokens - WETH or lower address is base
-        const isBaseToken0 =
-          token0.symbol === 'WETH' ||
-          (token1.symbol !== 'WETH' && token0.address.toLowerCase() < token1.address.toLowerCase());
-
-        // Get current liquidity
-        const currentLiquidity = position.liquidity;
-
-        // Calculate liquidity to remove based on percentage
-        const liquidityToRemove = currentLiquidity.mul(Math.floor(percentageToRemove * 100)).div(10000);
-
-        // Get the pool
-        const pool = await uniswap.getV3Pool(token0, token1, position.fee);
-        if (!pool) {
-          throw fastify.httpErrors.notFound('Pool not found for position');
-        }
-
-        // Create a Position instance to calculate expected amounts
-        const positionSDK = new Position({
-          pool,
-          tickLower: position.tickLower,
-          tickUpper: position.tickUpper,
-          liquidity: currentLiquidity.toString(),
-        });
-
-        // Calculate the amounts that will be withdrawn
-        const liquidityPercentage = new Percent(Math.floor(percentageToRemove * 100), 10000);
-        const partialPosition = new Position({
-          pool,
-          tickLower: position.tickLower,
-          tickUpper: position.tickUpper,
-          liquidity: JSBI.divide(
-            JSBI.multiply(
-              JSBI.BigInt(currentLiquidity.toString()),
-              JSBI.BigInt(liquidityPercentage.numerator.toString()),
-            ),
-            JSBI.BigInt(liquidityPercentage.denominator.toString()),
-          ),
-        });
-
-        // Get the expected amounts
-        const amount0 = partialPosition.amount0;
-        const amount1 = partialPosition.amount1;
-
-        // Apply slippage tolerance
-        const slippageTolerance = new Percent(100, 10000); // 1% slippage
-        const amount0Min = amount0.multiply(new Percent(1).subtract(slippageTolerance)).quotient;
-        const amount1Min = amount1.multiply(new Percent(1).subtract(slippageTolerance)).quotient;
-
-        // Also add any fees that have been collected to the expected amounts
-        const totalAmount0 = CurrencyAmount.fromRawAmount(
-          token0,
-          JSBI.add(amount0.quotient, JSBI.BigInt(position.tokensOwed0.toString())),
-        );
-        const totalAmount1 = CurrencyAmount.fromRawAmount(
-          token1,
-          JSBI.add(amount1.quotient, JSBI.BigInt(position.tokensOwed1.toString())),
-        );
-
-        // Create parameters for removing liquidity
-        const removeParams = {
-          tokenId: positionAddress,
-          liquidityPercentage,
-          slippageTolerance,
-          deadline: Math.floor(Date.now() / 1000) + 60 * 20, // 20 minutes from now
-          burnToken: false,
-          collectOptions: {
-            expectedCurrencyOwed0: totalAmount0,
-            expectedCurrencyOwed1: totalAmount1,
-            recipient: walletAddress,
-          },
-        };
-
-        // Get the calldata using the SDK
-        const { calldata, value } = NonfungiblePositionManager.removeCallParameters(positionSDK, removeParams);
-
-        // Initialize position manager with multicall interface
-        const positionManagerWithSigner = new Contract(
-          positionManagerAddress,
-          [
-            {
-              inputs: [{ internalType: 'bytes[]', name: 'data', type: 'bytes[]' }],
-              name: 'multicall',
-              outputs: [{ internalType: 'bytes[]', name: 'results', type: 'bytes[]' }],
-              stateMutability: 'payable',
-              type: 'function',
-            },
-          ],
-          wallet,
-        );
-
-        // Execute the transaction to remove liquidity
-        // Use Ethereum's prepareGasOptions method
-        const txParams = await ethereum.prepareGasOptions(undefined, CLMM_REMOVE_LIQUIDITY_GAS_LIMIT);
-        txParams.value = BigNumber.from(value.toString());
-
-        const tx = await positionManagerWithSigner.multicall([calldata], txParams);
-
-        // Wait for transaction confirmation
-        const receipt = await ethereum.handleTransactionExecution(tx);
-
-        // Calculate gas fee
-        const gasFee = formatTokenAmount(
-          receipt.gasUsed.mul(receipt.effectiveGasPrice).toString(),
-          18, // ETH has 18 decimals
-        );
-
-        // Calculate token amounts removed including fees
-        const token0AmountRemoved = formatTokenAmount(totalAmount0.quotient.toString(), token0.decimals);
-        const token1AmountRemoved = formatTokenAmount(totalAmount1.quotient.toString(), token1.decimals);
-
-        // Map back to base and quote amounts
-        const baseTokenAmountRemoved = isBaseToken0 ? token0AmountRemoved : token1AmountRemoved;
-        const quoteTokenAmountRemoved = isBaseToken0 ? token1AmountRemoved : token0AmountRemoved;
-
-        return {
-          signature: receipt.transactionHash,
-          status: receipt.status,
-          data: {
-            fee: gasFee,
-            baseTokenAmountRemoved,
-            quoteTokenAmountRemoved,
-          },
-        };
-      } catch (e) {
-        logger.error(e);
-=======
         return await removeLiquidity(fastify, network, walletAddress, positionAddress, percentageToRemove);
       } catch (e: any) {
         logger.error('Failed to remove liquidity:', e);
->>>>>>> bc893acd
         if (e.statusCode) {
           throw e;
         }
