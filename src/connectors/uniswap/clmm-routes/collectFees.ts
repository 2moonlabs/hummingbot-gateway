import { Contract } from '@ethersproject/contracts';
import { CurrencyAmount } from '@uniswap/sdk-core';
import { NonfungiblePositionManager } from '@uniswap/v3-sdk';
import { BigNumber } from 'ethers';
import { FastifyPluginAsync, FastifyInstance } from 'fastify';

import { Ethereum } from '../../../chains/ethereum/ethereum';
import {
  CollectFeesRequestType,
  CollectFeesRequest,
  CollectFeesResponseType,
  CollectFeesResponse,
} from '../../../schemas/clmm-schema';
import { logger } from '../../../services/logger';
import { Uniswap } from '../uniswap';
import { POSITION_MANAGER_ABI, getUniswapV3NftManagerAddress } from '../uniswap.contracts';
import { formatTokenAmount } from '../uniswap.utils';

// Default gas limit for CLMM collect fees operations
const CLMM_COLLECT_FEES_GAS_LIMIT = 200000;

export async function collectFees(
  fastify: FastifyInstance,
  network: string,
  walletAddress: string,
  positionAddress: string,
): Promise<CollectFeesResponseType> {
  // Validate essential parameters
  if (!positionAddress) {
    throw fastify.httpErrors.badRequest('Missing required parameters');
  }

  // Get Uniswap and Ethereum instances
  const uniswap = await Uniswap.getInstance(network);
  const ethereum = await Ethereum.getInstance(network);

  // Get the wallet
  const wallet = await ethereum.getWallet(walletAddress);
  if (!wallet) {
    throw fastify.httpErrors.badRequest('Wallet not found');
  }

  // Get position manager address
  const positionManagerAddress = getUniswapV3NftManagerAddress(network);

  // Check NFT ownership
  try {
    await uniswap.checkNFTOwnership(positionAddress, walletAddress);
  } catch (error: any) {
    if (error.message.includes('is not owned by')) {
      throw fastify.httpErrors.forbidden(error.message);
    }
    throw fastify.httpErrors.badRequest(error.message);
  }

  // Create position manager contract for reading position data
  const positionManager = new Contract(positionManagerAddress, POSITION_MANAGER_ABI, ethereum.provider);

  // Get position details
  const position = await positionManager.positions(positionAddress);

  // Get tokens by address
  const token0 = uniswap.getTokenByAddress(position.token0);
  const token1 = uniswap.getTokenByAddress(position.token1);

  // Determine base and quote tokens - WETH or lower address is base
  const isBaseToken0 =
    token0.symbol === 'WETH' ||
    (token1.symbol !== 'WETH' && token0.address.toLowerCase() < token1.address.toLowerCase());

  // Get fees owned
  const feeAmount0 = position.tokensOwed0;
  const feeAmount1 = position.tokensOwed1;

  // If no fees to collect, throw an error
  if (feeAmount0.eq(0) && feeAmount1.eq(0)) {
    throw fastify.httpErrors.badRequest('No fees to collect');
  }

  // Create CurrencyAmount objects for fees
  const expectedCurrencyOwed0 = CurrencyAmount.fromRawAmount(token0, feeAmount0.toString());
  const expectedCurrencyOwed1 = CurrencyAmount.fromRawAmount(token1, feeAmount1.toString());

  // Create parameters for collecting fees
  const collectParams = {
    tokenId: positionAddress,
    expectedCurrencyOwed0,
    expectedCurrencyOwed1,
    recipient: walletAddress,
  };

  // Get calldata for collecting fees
  const { calldata, value } = NonfungiblePositionManager.collectCallParameters(collectParams);

  // Initialize position manager with multicall interface
  const positionManagerWithSigner = new Contract(
    positionManagerAddress,
    [
      {
        inputs: [{ internalType: 'bytes[]', name: 'data', type: 'bytes[]' }],
        name: 'multicall',
        outputs: [{ internalType: 'bytes[]', name: 'results', type: 'bytes[]' }],
        stateMutability: 'payable',
        type: 'function',
      },
    ],
    wallet,
  );

  // Execute the transaction to collect fees
  const txParams = await ethereum.prepareGasOptions(undefined, CLMM_COLLECT_FEES_GAS_LIMIT);
  txParams.value = BigNumber.from(value.toString());

  const tx = await positionManagerWithSigner.multicall([calldata], txParams);

  // Wait for transaction confirmation
  const receipt = await tx.wait();

  // Calculate gas fee
  const gasFee = formatTokenAmount(receipt.gasUsed.mul(receipt.effectiveGasPrice).toString(), 18);

  // Calculate fee amounts collected
  const token0FeeAmount = formatTokenAmount(feeAmount0.toString(), token0.decimals);
  const token1FeeAmount = formatTokenAmount(feeAmount1.toString(), token1.decimals);

  // Map back to base and quote amounts
  const baseFeeAmountCollected = isBaseToken0 ? token0FeeAmount : token1FeeAmount;
  const quoteFeeAmountCollected = isBaseToken0 ? token1FeeAmount : token0FeeAmount;

  return {
    signature: receipt.transactionHash,
    status: 1,
    data: {
      fee: gasFee,
      baseFeeAmountCollected,
      quoteFeeAmountCollected,
    },
  };
}

export const collectFeesRoute: FastifyPluginAsync = async (fastify) => {
  await fastify.register(require('@fastify/sensible'));
  const walletAddressExample = await Ethereum.getWalletAddressExample();

  fastify.post<{
    Body: CollectFeesRequestType;
    Reply: CollectFeesResponseType;
  }>(
    '/collect-fees',
    {
      schema: {
        description: 'Collect fees from a Uniswap V3 position',
        tags: ['/connector/uniswap'],
        body: {
          ...CollectFeesRequest,
          properties: {
            ...CollectFeesRequest.properties,
            network: { type: 'string', default: 'base' },
            walletAddress: { type: 'string', examples: [walletAddressExample] },
            positionAddress: {
              type: 'string',
              description: 'Position NFT token ID',
              examples: ['1234'],
            },
          },
        },
        response: {
          200: CollectFeesResponse,
        },
      },
    },
    async (request) => {
      try {
        const { network, walletAddress: requestedWalletAddress, positionAddress } = request.body;

        let walletAddress = requestedWalletAddress;
        if (!walletAddress) {
          const uniswap = await Uniswap.getInstance(network);
          walletAddress = await uniswap.getFirstWalletAddress();
          if (!walletAddress) {
            throw fastify.httpErrors.badRequest('No wallet address provided and no default wallet found');
          }
        }

<<<<<<< HEAD
        // Get the wallet
        const wallet = await ethereum.getWallet(walletAddress);
        if (!wallet) {
          throw fastify.httpErrors.badRequest('Wallet not found');
        }

        // Get position manager address
        const positionManagerAddress = getUniswapV3NftManagerAddress(networkToUse);

        // Check NFT ownership
        try {
          await uniswap.checkNFTOwnership(positionAddress, walletAddress);
        } catch (error: any) {
          if (error.message.includes('is not owned by')) {
            throw fastify.httpErrors.forbidden(error.message);
          }
          throw fastify.httpErrors.badRequest(error.message);
        }

        // Create position manager contract for reading position data
        const positionManager = new Contract(positionManagerAddress, POSITION_MANAGER_ABI, ethereum.provider);

        // Get position details
        const position = await positionManager.positions(positionAddress);

        // Get tokens by address
        const token0 = uniswap.getTokenByAddress(position.token0);
        const token1 = uniswap.getTokenByAddress(position.token1);

        // Determine base and quote tokens - WETH or lower address is base
        const isBaseToken0 =
          token0.symbol === 'WETH' ||
          (token1.symbol !== 'WETH' && token0.address.toLowerCase() < token1.address.toLowerCase());

        // Get fees owned
        const feeAmount0 = position.tokensOwed0;
        const feeAmount1 = position.tokensOwed1;

        // If no fees to collect, throw an error
        if (feeAmount0.eq(0) && feeAmount1.eq(0)) {
          throw fastify.httpErrors.badRequest('No fees to collect');
        }

        // Create CurrencyAmount objects for fees
        const expectedCurrencyOwed0 = CurrencyAmount.fromRawAmount(token0, feeAmount0.toString());
        const expectedCurrencyOwed1 = CurrencyAmount.fromRawAmount(token1, feeAmount1.toString());

        // Create parameters for collecting fees
        const collectParams = {
          tokenId: positionAddress,
          expectedCurrencyOwed0,
          expectedCurrencyOwed1,
          recipient: walletAddress,
        };

        // Get calldata for collecting fees
        const { calldata, value } = NonfungiblePositionManager.collectCallParameters(collectParams);

        // Initialize position manager with multicall interface
        const positionManagerWithSigner = new Contract(
          positionManagerAddress,
          [
            {
              inputs: [{ internalType: 'bytes[]', name: 'data', type: 'bytes[]' }],
              name: 'multicall',
              outputs: [{ internalType: 'bytes[]', name: 'results', type: 'bytes[]' }],
              stateMutability: 'payable',
              type: 'function',
            },
          ],
          wallet,
        );

        // Execute the transaction to collect fees
        // Use Ethereum's prepareGasOptions method
        const txParams = await ethereum.prepareGasOptions(undefined, CLMM_COLLECT_FEES_GAS_LIMIT);
        txParams.value = BigNumber.from(value.toString());

        const tx = await positionManagerWithSigner.multicall([calldata], txParams);

        // Wait for transaction confirmation
        const receipt = await ethereum.handleTransactionExecution(tx);

        // Calculate gas fee
        const gasFee = formatTokenAmount(
          receipt.gasUsed.mul(receipt.effectiveGasPrice).toString(),
          18, // ETH has 18 decimals
        );

        // Calculate fee amounts collected
        const token0FeeAmount = formatTokenAmount(feeAmount0.toString(), token0.decimals);
        const token1FeeAmount = formatTokenAmount(feeAmount1.toString(), token1.decimals);

        // Map back to base and quote amounts
        const baseFeeAmountCollected = isBaseToken0 ? token0FeeAmount : token1FeeAmount;
        const quoteFeeAmountCollected = isBaseToken0 ? token1FeeAmount : token0FeeAmount;

        return {
          signature: receipt.transactionHash,
          status: receipt.status,
          data: {
            fee: gasFee,
            baseFeeAmountCollected,
            quoteFeeAmountCollected,
          },
        };
      } catch (e) {
        logger.error(e);
=======
        return await collectFees(fastify, network, walletAddress, positionAddress);
      } catch (e: any) {
        logger.error('Failed to collect fees:', e);
>>>>>>> bc893acd
        if (e.statusCode) {
          throw e;
        }
        throw fastify.httpErrors.internalServerError('Failed to collect fees');
      }
    },
  );
};

export default collectFeesRoute;<|MERGE_RESOLUTION|>--- conflicted
+++ resolved
@@ -114,7 +114,7 @@
   const tx = await positionManagerWithSigner.multicall([calldata], txParams);
 
   // Wait for transaction confirmation
-  const receipt = await tx.wait();
+  const receipt = await ethereum.handleTransactionExecution(tx);
 
   // Calculate gas fee
   const gasFee = formatTokenAmount(receipt.gasUsed.mul(receipt.effectiveGasPrice).toString(), 18);
@@ -129,7 +129,7 @@
 
   return {
     signature: receipt.transactionHash,
-    status: 1,
+    status: receipt.status,
     data: {
       fee: gasFee,
       baseFeeAmountCollected,
@@ -182,120 +182,9 @@
           }
         }
 
-<<<<<<< HEAD
-        // Get the wallet
-        const wallet = await ethereum.getWallet(walletAddress);
-        if (!wallet) {
-          throw fastify.httpErrors.badRequest('Wallet not found');
-        }
-
-        // Get position manager address
-        const positionManagerAddress = getUniswapV3NftManagerAddress(networkToUse);
-
-        // Check NFT ownership
-        try {
-          await uniswap.checkNFTOwnership(positionAddress, walletAddress);
-        } catch (error: any) {
-          if (error.message.includes('is not owned by')) {
-            throw fastify.httpErrors.forbidden(error.message);
-          }
-          throw fastify.httpErrors.badRequest(error.message);
-        }
-
-        // Create position manager contract for reading position data
-        const positionManager = new Contract(positionManagerAddress, POSITION_MANAGER_ABI, ethereum.provider);
-
-        // Get position details
-        const position = await positionManager.positions(positionAddress);
-
-        // Get tokens by address
-        const token0 = uniswap.getTokenByAddress(position.token0);
-        const token1 = uniswap.getTokenByAddress(position.token1);
-
-        // Determine base and quote tokens - WETH or lower address is base
-        const isBaseToken0 =
-          token0.symbol === 'WETH' ||
-          (token1.symbol !== 'WETH' && token0.address.toLowerCase() < token1.address.toLowerCase());
-
-        // Get fees owned
-        const feeAmount0 = position.tokensOwed0;
-        const feeAmount1 = position.tokensOwed1;
-
-        // If no fees to collect, throw an error
-        if (feeAmount0.eq(0) && feeAmount1.eq(0)) {
-          throw fastify.httpErrors.badRequest('No fees to collect');
-        }
-
-        // Create CurrencyAmount objects for fees
-        const expectedCurrencyOwed0 = CurrencyAmount.fromRawAmount(token0, feeAmount0.toString());
-        const expectedCurrencyOwed1 = CurrencyAmount.fromRawAmount(token1, feeAmount1.toString());
-
-        // Create parameters for collecting fees
-        const collectParams = {
-          tokenId: positionAddress,
-          expectedCurrencyOwed0,
-          expectedCurrencyOwed1,
-          recipient: walletAddress,
-        };
-
-        // Get calldata for collecting fees
-        const { calldata, value } = NonfungiblePositionManager.collectCallParameters(collectParams);
-
-        // Initialize position manager with multicall interface
-        const positionManagerWithSigner = new Contract(
-          positionManagerAddress,
-          [
-            {
-              inputs: [{ internalType: 'bytes[]', name: 'data', type: 'bytes[]' }],
-              name: 'multicall',
-              outputs: [{ internalType: 'bytes[]', name: 'results', type: 'bytes[]' }],
-              stateMutability: 'payable',
-              type: 'function',
-            },
-          ],
-          wallet,
-        );
-
-        // Execute the transaction to collect fees
-        // Use Ethereum's prepareGasOptions method
-        const txParams = await ethereum.prepareGasOptions(undefined, CLMM_COLLECT_FEES_GAS_LIMIT);
-        txParams.value = BigNumber.from(value.toString());
-
-        const tx = await positionManagerWithSigner.multicall([calldata], txParams);
-
-        // Wait for transaction confirmation
-        const receipt = await ethereum.handleTransactionExecution(tx);
-
-        // Calculate gas fee
-        const gasFee = formatTokenAmount(
-          receipt.gasUsed.mul(receipt.effectiveGasPrice).toString(),
-          18, // ETH has 18 decimals
-        );
-
-        // Calculate fee amounts collected
-        const token0FeeAmount = formatTokenAmount(feeAmount0.toString(), token0.decimals);
-        const token1FeeAmount = formatTokenAmount(feeAmount1.toString(), token1.decimals);
-
-        // Map back to base and quote amounts
-        const baseFeeAmountCollected = isBaseToken0 ? token0FeeAmount : token1FeeAmount;
-        const quoteFeeAmountCollected = isBaseToken0 ? token1FeeAmount : token0FeeAmount;
-
-        return {
-          signature: receipt.transactionHash,
-          status: receipt.status,
-          data: {
-            fee: gasFee,
-            baseFeeAmountCollected,
-            quoteFeeAmountCollected,
-          },
-        };
-      } catch (e) {
-        logger.error(e);
-=======
         return await collectFees(fastify, network, walletAddress, positionAddress);
       } catch (e: any) {
         logger.error('Failed to collect fees:', e);
->>>>>>> bc893acd
         if (e.statusCode) {
           throw e;
         }
