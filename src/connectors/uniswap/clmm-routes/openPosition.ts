import { Contract } from '@ethersproject/contracts';
import { Token, CurrencyAmount, Percent } from '@uniswap/sdk-core';
import {
  Position,
  Pool as V3Pool,
  NonfungiblePositionManager,
  MintOptions,
  nearestUsableTick,
  tickToPrice,
  FeeAmount,
} from '@uniswap/v3-sdk';
import { BigNumber } from 'ethers';
import { FastifyPluginAsync, FastifyInstance } from 'fastify';
import JSBI from 'jsbi';

// Default gas limit for CLMM open position operations
const CLMM_OPEN_POSITION_GAS_LIMIT = 600000;

import { re } from 'mathjs';

import { Ethereum } from '../../../chains/ethereum/ethereum';
import {
  OpenPositionRequestType,
  OpenPositionRequest,
  OpenPositionResponseType,
  OpenPositionResponse,
} from '../../../schemas/clmm-schema';
import { logger } from '../../../services/logger';
import { sanitizeErrorMessage } from '../../../services/sanitize';
import { Uniswap } from '../uniswap';
import { getUniswapV3NftManagerAddress } from '../uniswap.contracts';
import { formatTokenAmount, parseFeeTier, getUniswapPoolInfo } from '../uniswap.utils';

export async function openPosition(
  fastify: FastifyInstance,
  network: string,
  walletAddress: string,
  lowerPrice: number,
  upperPrice: number,
  poolAddress: string,
  baseTokenAmount?: number,
  quoteTokenAmount?: number,
  slippagePct?: number,
): Promise<OpenPositionResponseType> {
  // Validate essential parameters
  if (!lowerPrice || !upperPrice || !poolAddress || (baseTokenAmount === undefined && quoteTokenAmount === undefined)) {
    throw fastify.httpErrors.badRequest('Missing required parameters');
  }

  // Get Uniswap and Ethereum instances
  const uniswap = await Uniswap.getInstance(network);
  const ethereum = await Ethereum.getInstance(network);

  // Get pool information to determine tokens
  const poolInfo = await getUniswapPoolInfo(poolAddress, network, 'clmm');
  if (!poolInfo) {
    throw fastify.httpErrors.notFound(sanitizeErrorMessage('Pool not found: {}', poolAddress));
  }

  const baseTokenObj = uniswap.getTokenByAddress(poolInfo.baseTokenAddress);
  const quoteTokenObj = uniswap.getTokenByAddress(poolInfo.quoteTokenAddress);

  if (!baseTokenObj || !quoteTokenObj) {
    throw fastify.httpErrors.badRequest('Token information not found for pool');
  }

  // Get the wallet
  const wallet = await ethereum.getWallet(walletAddress);
  if (!wallet) {
    throw fastify.httpErrors.badRequest('Wallet not found');
  }

  // Get the V3 pool
  const pool = await uniswap.getV3Pool(baseTokenObj, quoteTokenObj, undefined, poolAddress);
  if (!pool) {
    throw fastify.httpErrors.notFound(`Pool not found for ${baseTokenObj.symbol}-${quoteTokenObj.symbol}`);
  }

  // Calculate slippage tolerance
  const slippageTolerance = new Percent(Math.floor((slippagePct ?? uniswap.config.slippagePct) * 100), 10000);

  // Convert price range to ticks
  const token0 = pool.token0;
  const token1 = pool.token1;

  // Determine if we need to invert the price depending on which token is token0
  const isBaseToken0 = baseTokenObj.address.toLowerCase() === token0.address.toLowerCase();

  // Convert prices to ticks
  const priceToTickWithDecimals = (humanPrice: number): number => {
    const rawPrice = humanPrice * Math.pow(10, token1.decimals - token0.decimals);
    return Math.floor(Math.log(rawPrice) / Math.log(1.0001));
  };

  let lowerTick = priceToTickWithDecimals(lowerPrice);
  let upperTick = priceToTickWithDecimals(upperPrice);

  logger.info(`Calculated ticks - Lower: ${lowerTick}, Upper: ${upperTick}`);
  logger.info(`Current pool tick: ${pool.tickCurrent}`);

  // Ensure ticks are on valid tick spacing boundaries
  const tickSpacing = pool.tickSpacing;
  lowerTick = nearestUsableTick(lowerTick, tickSpacing);
  upperTick = nearestUsableTick(upperTick, tickSpacing);

  // Ensure lower < upper
  if (lowerTick >= upperTick) {
    throw fastify.httpErrors.badRequest('Lower price must be less than upper price');
  }

  // Calculate token amounts for the position
  let token0Amount = CurrencyAmount.fromRawAmount(token0, 0);
  let token1Amount = CurrencyAmount.fromRawAmount(token1, 0);

  if (baseTokenAmount !== undefined) {
    const baseAmountRaw = Math.floor(baseTokenAmount * Math.pow(10, baseTokenObj.decimals));
    if (isBaseToken0) {
      token0Amount = CurrencyAmount.fromRawAmount(token0, JSBI.BigInt(baseAmountRaw.toString()));
    } else {
      token1Amount = CurrencyAmount.fromRawAmount(token1, JSBI.BigInt(baseAmountRaw.toString()));
    }
  }

  if (quoteTokenAmount !== undefined) {
    const quoteAmountRaw = Math.floor(quoteTokenAmount * Math.pow(10, quoteTokenObj.decimals));
    if (isBaseToken0) {
      token1Amount = CurrencyAmount.fromRawAmount(token1, JSBI.BigInt(quoteAmountRaw.toString()));
    } else {
      token0Amount = CurrencyAmount.fromRawAmount(token0, JSBI.BigInt(quoteAmountRaw.toString()));
    }
  }

  // Create the position
  const position = Position.fromAmounts({
    pool,
    tickLower: lowerTick,
    tickUpper: upperTick,
    amount0: token0Amount.quotient,
    amount1: token1Amount.quotient,
    useFullPrecision: true,
  });

  // Get the mintOptions for creating the position
  const mintOptions: MintOptions = {
    recipient: walletAddress,
    deadline: Math.floor(Date.now() / 1000) + 60 * 20,
    slippageTolerance,
  };

  // Get the calldata for creating the position
  logger.info('Creating position with parameters:');
  logger.info(`  Token0: ${token0.symbol} (${token0.address})`);
  logger.info(`  Token1: ${token1.symbol} (${token1.address})`);
  logger.info(`  Fee: ${pool.fee}`);
  logger.info(`  Tick Lower: ${lowerTick}`);
  logger.info(`  Tick Upper: ${upperTick}`);
  logger.info(`  Amount0: ${position.amount0.toSignificant(18)}`);
  logger.info(`  Amount1: ${position.amount1.toSignificant(18)}`);
  logger.info(`  Liquidity: ${position.liquidity.toString()}`);

  const { calldata, value } = NonfungiblePositionManager.addCallParameters(position, mintOptions);

  logger.info(`  Value (ETH): ${value}`);
  logger.info(`  Recipient: ${walletAddress}`);
  logger.info(`  Deadline: ${mintOptions.deadline}`);

  // Get position manager address for allowance checks
  const positionManagerAddress = getUniswapV3NftManagerAddress(network);

  // Check token0 allowance if needed (including WETH)
  if (!token0Amount.equalTo(0)) {
    const token0Contract = ethereum.getContract(token0.address, wallet);
    const allowance0 = await ethereum.getERC20Allowance(
      token0Contract,
      wallet,
      positionManagerAddress,
      token0.decimals,
    );

    const currentAllowance0 = BigNumber.from(allowance0.value);
    const requiredAmount0 = BigNumber.from(token0Amount.quotient.toString());

    logger.info(`${token0.symbol} allowance: ${formatTokenAmount(currentAllowance0.toString(), token0.decimals)}`);
    logger.info(`${token0.symbol} required: ${formatTokenAmount(requiredAmount0.toString(), token0.decimals)}`);

    if (currentAllowance0.lt(requiredAmount0)) {
      throw fastify.httpErrors.badRequest(
        `Insufficient ${token0.symbol} allowance. Please approve at least ${formatTokenAmount(requiredAmount0.toString(), token0.decimals)} ${token0.symbol} (${token0.address}) for the Position Manager (${positionManagerAddress})`,
      );
    }
  }

  // Check token1 allowance if needed (including WETH)
  if (!token1Amount.equalTo(0)) {
    const token1Contract = ethereum.getContract(token1.address, wallet);
    const allowance1 = await ethereum.getERC20Allowance(
      token1Contract,
      wallet,
      positionManagerAddress,
      token1.decimals,
    );

    const currentAllowance1 = BigNumber.from(allowance1.value);
    const requiredAmount1 = BigNumber.from(token1Amount.quotient.toString());

    logger.info(`${token1.symbol} allowance: ${formatTokenAmount(currentAllowance1.toString(), token1.decimals)}`);
    logger.info(`${token1.symbol} required: ${formatTokenAmount(requiredAmount1.toString(), token1.decimals)}`);

    if (currentAllowance1.lt(requiredAmount1)) {
      throw fastify.httpErrors.badRequest(
        `Insufficient ${token1.symbol} allowance. Please approve at least ${formatTokenAmount(requiredAmount1.toString(), token1.decimals)} ${token1.symbol} (${token1.address}) for the Position Manager (${positionManagerAddress})`,
      );
    }
  }

  // Create position manager contract with proper multicall interface
  const positionManager = new Contract(
    positionManagerAddress,
    [
      {
        inputs: [{ internalType: 'bytes[]', name: 'data', type: 'bytes[]' }],
        name: 'multicall',
        outputs: [{ internalType: 'bytes[]', name: 'results', type: 'bytes[]' }],
        stateMutability: 'payable',
        type: 'function',
      },
    ],
    wallet,
  );

  // Create the position
  logger.info('Sending transaction to create position...');
  logger.info(`Calldata length: ${calldata.length}`);
  logger.info(`Value: ${value.toString()}`);

  let tx;
  try {
    const txParams = await ethereum.prepareGasOptions(undefined, CLMM_OPEN_POSITION_GAS_LIMIT);
    txParams.value = BigNumber.from(value.toString());
    tx = await positionManager.multicall([calldata], txParams);
  } catch (txError: any) {
    logger.error('Transaction failed:', txError);
    throw txError;
  }

  // Wait for transaction confirmation
  const receipt = await tx.wait();

  // Find the NFT ID from the transaction logs
  let positionId = '';
  for (const log of receipt.logs) {
    if (
      log.address.toLowerCase() === positionManagerAddress.toLowerCase() &&
      log.topics[0] === '0xddf252ad1be2c89b69c2b068fc378daa952ba7f163c4a11628f55a4df523b3ef' &&
      log.topics[1] === '0x0000000000000000000000000000000000000000000000000000000000000000'
    ) {
      positionId = BigNumber.from(log.topics[3]).toString();
      break;
    }
  }

  // Calculate gas fee
  const gasFee = formatTokenAmount(receipt.gasUsed.mul(receipt.effectiveGasPrice).toString(), 18);

  // For position rent, we're using the estimated gas cost since Ethereum doesn't have rent like Solana
  const positionRent = 0;

  // Calculate actual token amounts added based on position
  const actualToken0Amount = formatTokenAmount(position.amount0.quotient.toString(), token0.decimals);
  const actualToken1Amount = formatTokenAmount(position.amount1.quotient.toString(), token1.decimals);

  // Map back to base and quote amounts
  const baseAmountUsed = isBaseToken0 ? actualToken0Amount : actualToken1Amount;
  const quoteAmountUsed = isBaseToken0 ? actualToken1Amount : actualToken0Amount;

  return {
    signature: receipt.transactionHash,
    status: 1,
    data: {
      fee: gasFee,
      positionAddress: positionId,
      positionRent,
      baseTokenAmountAdded: baseAmountUsed,
      quoteTokenAmountAdded: quoteAmountUsed,
    },
  };
}

export const openPositionRoute: FastifyPluginAsync = async (fastify) => {
  await fastify.register(require('@fastify/sensible'));

  const walletAddressExample = await Ethereum.getWalletAddressExample();

  fastify.post<{
    Body: OpenPositionRequestType;
    Reply: OpenPositionResponseType;
  }>(
    '/open-position',
    {
      schema: {
        description: 'Open a new liquidity position in a Uniswap V3 pool',
        tags: ['/connector/uniswap'],
        body: {
          ...OpenPositionRequest,
          properties: {
            ...OpenPositionRequest.properties,
            network: { type: 'string', default: 'base' },
            walletAddress: { type: 'string', examples: [walletAddressExample] },
            lowerPrice: { type: 'number', examples: [1000] },
            upperPrice: { type: 'number', examples: [4000] },
            poolAddress: { type: 'string', examples: ['0xd0b53d9277642d899df5c87a3966a349a798f224'] },
            baseTokenAmount: { type: 'number', examples: [0.001] },
            quoteTokenAmount: { type: 'number', examples: [3] },
            slippagePct: { type: 'number', examples: [1] },
          },
        },
        response: {
          200: OpenPositionResponse,
        },
      },
    },
    async (request) => {
      try {
        const {
          network,
          walletAddress: requestedWalletAddress,
          lowerPrice,
          upperPrice,
          poolAddress,
          baseTokenAmount,
          quoteTokenAmount,
          slippagePct,
        } = request.body;

        // Get wallet address - either from request or first available
        let walletAddress = requestedWalletAddress;
        if (!walletAddress) {
          const uniswap = await Uniswap.getInstance(network);
          walletAddress = await uniswap.getFirstWalletAddress();
          if (!walletAddress) {
            throw fastify.httpErrors.badRequest('No wallet address provided and no default wallet found');
          }
          logger.info(`Using first available wallet address: ${walletAddress}`);
        }

<<<<<<< HEAD
        // Get pool information to determine tokens
        const poolInfo = await getUniswapPoolInfo(poolAddress, networkToUse, 'clmm');
        if (!poolInfo) {
          throw fastify.httpErrors.notFound(sanitizeErrorMessage('Pool not found: {}', poolAddress));
        }

        const baseTokenObj = uniswap.getTokenByAddress(poolInfo.baseTokenAddress);
        const quoteTokenObj = uniswap.getTokenByAddress(poolInfo.quoteTokenAddress);

        if (!baseTokenObj || !quoteTokenObj) {
          throw fastify.httpErrors.badRequest('Token information not found for pool');
        }

        // Get the wallet
        const wallet = await ethereum.getWallet(walletAddress);
        if (!wallet) {
          throw fastify.httpErrors.badRequest('Wallet not found');
        }

        // Get the V3 pool
        const pool = await uniswap.getV3Pool(baseTokenObj, quoteTokenObj, undefined, poolAddress);
        if (!pool) {
          throw fastify.httpErrors.notFound(`Pool not found for ${baseTokenObj.symbol}-${quoteTokenObj.symbol}`);
        }

        // Calculate slippage tolerance
        // Convert slippagePct to integer basis points (0.5% -> 50 basis points)
        const slippageTolerance = new Percent(Math.floor((slippagePct ?? uniswap.config.slippagePct) * 100), 10000);

        // Convert price range to ticks
        // In Uniswap, ticks are log base 1.0001 of price
        // We need to convert the user's desired price range to tick range
        const token0 = pool.token0;
        const token1 = pool.token1;

        // Determine if we need to invert the price depending on which token is token0
        const isBaseToken0 = baseTokenObj.address.toLowerCase() === token0.address.toLowerCase();

        // Convert prices to ticks
        let lowerTick, upperTick;

        // IMPORTANT: Ticks represent prices in RAW TOKEN UNITS, not human-readable prices
        // For WETH (18 decimals) and USDC (6 decimals), we need to adjust for the decimal difference
        const priceToTickWithDecimals = (humanPrice: number): number => {
          // Convert human price (USDC per WETH) to raw price (USDC units per WETH unit)
          const rawPrice = humanPrice * Math.pow(10, token1.decimals - token0.decimals);
          return Math.floor(Math.log(rawPrice) / Math.log(1.0001));
        };

        lowerTick = priceToTickWithDecimals(lowerPrice);
        upperTick = priceToTickWithDecimals(upperPrice);

        logger.info(`Calculated ticks - Lower: ${lowerTick}, Upper: ${upperTick}`);
        logger.info(`Current pool tick: ${pool.tickCurrent}`);

        // Ensure ticks are on valid tick spacing boundaries
        const tickSpacing = pool.tickSpacing;
        lowerTick = nearestUsableTick(lowerTick, tickSpacing);
        upperTick = nearestUsableTick(upperTick, tickSpacing);

        // Ensure lower < upper
        if (lowerTick >= upperTick) {
          throw fastify.httpErrors.badRequest('Lower price must be less than upper price');
        }

        // Calculate token amounts for the position
        let token0Amount = CurrencyAmount.fromRawAmount(token0, 0);
        let token1Amount = CurrencyAmount.fromRawAmount(token1, 0);

        if (baseTokenAmount !== undefined) {
          // Convert baseTokenAmount to raw amount
          const baseAmountRaw = Math.floor(baseTokenAmount * Math.pow(10, baseTokenObj.decimals));

          if (isBaseToken0) {
            token0Amount = CurrencyAmount.fromRawAmount(token0, JSBI.BigInt(baseAmountRaw.toString()));
          } else {
            token1Amount = CurrencyAmount.fromRawAmount(token1, JSBI.BigInt(baseAmountRaw.toString()));
          }
        }

        if (quoteTokenAmount !== undefined) {
          // Convert quoteTokenAmount to raw amount
          const quoteAmountRaw = Math.floor(quoteTokenAmount * Math.pow(10, quoteTokenObj.decimals));

          if (isBaseToken0) {
            token1Amount = CurrencyAmount.fromRawAmount(token1, JSBI.BigInt(quoteAmountRaw.toString()));
          } else {
            token0Amount = CurrencyAmount.fromRawAmount(token0, JSBI.BigInt(quoteAmountRaw.toString()));
          }
        }

        // Create the position
        const position = Position.fromAmounts({
          pool,
          tickLower: lowerTick,
          tickUpper: upperTick,
          amount0: token0Amount.quotient,
          amount1: token1Amount.quotient,
          useFullPrecision: true,
        });

        // Get the mintOptions for creating the position
        const mintOptions: MintOptions = {
          recipient: walletAddress,
          deadline: Math.floor(Date.now() / 1000) + 60 * 20, // 20 minutes from now
          slippageTolerance,
        };

        // Get the calldata for creating the position
        logger.info('Creating position with parameters:');
        logger.info(`  Token0: ${token0.symbol} (${token0.address})`);
        logger.info(`  Token1: ${token1.symbol} (${token1.address})`);
        logger.info(`  Fee: ${pool.fee}`);
        logger.info(`  Tick Lower: ${lowerTick}`);
        logger.info(`  Tick Upper: ${upperTick}`);
        logger.info(`  Amount0: ${position.amount0.toSignificant(18)}`);
        logger.info(`  Amount1: ${position.amount1.toSignificant(18)}`);
        logger.info(`  Liquidity: ${position.liquidity.toString()}`);

        const { calldata, value } = NonfungiblePositionManager.addCallParameters(position, mintOptions);

        logger.info(`  Value (ETH): ${value}`);
        logger.info(`  Recipient: ${walletAddress}`);
        logger.info(`  Deadline: ${mintOptions.deadline}`);

        // Get position manager address for allowance checks
        const positionManagerAddress = getUniswapV3NftManagerAddress(networkToUse);

        // Check token0 allowance if needed (including WETH)
        if (!token0Amount.equalTo(0)) {
          const token0Contract = ethereum.getContract(token0.address, wallet);
          const allowance0 = await ethereum.getERC20Allowance(
            token0Contract,
            wallet,
            positionManagerAddress,
            token0.decimals,
          );

          const currentAllowance0 = BigNumber.from(allowance0.value);
          const requiredAmount0 = BigNumber.from(token0Amount.quotient.toString());

          logger.info(
            `${token0.symbol} allowance: ${formatTokenAmount(currentAllowance0.toString(), token0.decimals)}`,
          );
          logger.info(`${token0.symbol} required: ${formatTokenAmount(requiredAmount0.toString(), token0.decimals)}`);

          if (currentAllowance0.lt(requiredAmount0)) {
            throw fastify.httpErrors.badRequest(
              `Insufficient ${token0.symbol} allowance. Please approve at least ${formatTokenAmount(requiredAmount0.toString(), token0.decimals)} ${token0.symbol} (${token0.address}) for the Position Manager (${positionManagerAddress})`,
            );
          }
        }

        // Check token1 allowance if needed (including WETH)
        if (!token1Amount.equalTo(0)) {
          const token1Contract = ethereum.getContract(token1.address, wallet);
          const allowance1 = await ethereum.getERC20Allowance(
            token1Contract,
            wallet,
            positionManagerAddress,
            token1.decimals,
          );

          const currentAllowance1 = BigNumber.from(allowance1.value);
          const requiredAmount1 = BigNumber.from(token1Amount.quotient.toString());

          logger.info(
            `${token1.symbol} allowance: ${formatTokenAmount(currentAllowance1.toString(), token1.decimals)}`,
          );
          logger.info(`${token1.symbol} required: ${formatTokenAmount(requiredAmount1.toString(), token1.decimals)}`);

          if (currentAllowance1.lt(requiredAmount1)) {
            throw fastify.httpErrors.badRequest(
              `Insufficient ${token1.symbol} allowance. Please approve at least ${formatTokenAmount(requiredAmount1.toString(), token1.decimals)} ${token1.symbol} (${token1.address}) for the Position Manager (${positionManagerAddress})`,
            );
          }
        }

        // Create position manager contract with proper multicall interface
        const positionManager = new Contract(
          positionManagerAddress,
          [
            {
              inputs: [{ internalType: 'bytes[]', name: 'data', type: 'bytes[]' }],
              name: 'multicall',
              outputs: [{ internalType: 'bytes[]', name: 'results', type: 'bytes[]' }],
              stateMutability: 'payable',
              type: 'function',
            },
          ],
          wallet,
        );

        // Create the position
        logger.info('Sending transaction to create position...');
        logger.info(`Calldata length: ${calldata.length}`);
        logger.info(`Value: ${value.toString()}`);

        let tx;
        try {
          // Use Ethereum's prepareGasOptions method
          const txParams = await ethereum.prepareGasOptions(undefined, CLMM_OPEN_POSITION_GAS_LIMIT);
          txParams.value = BigNumber.from(value.toString());

          tx = await positionManager.multicall([calldata], txParams);
        } catch (txError: any) {
          logger.error('Transaction failed:', txError);
          throw txError;
        }

        // Wait for transaction confirmation
        const receipt = await ethereum.handleTransactionExecution(tx);

        // Find the NFT ID from the transaction logs
        let positionId = '';
        for (const log of receipt.logs) {
          // Look for the Transfer event from the NFT manager (position created)
          if (
            log.address.toLowerCase() === positionManagerAddress.toLowerCase() &&
            log.topics[0] === '0xddf252ad1be2c89b69c2b068fc378daa952ba7f163c4a11628f55a4df523b3ef' &&
            log.topics[1] === '0x0000000000000000000000000000000000000000000000000000000000000000'
          ) {
            // This is a Transfer from address 0, which is a mint
            positionId = BigNumber.from(log.topics[3]).toString();
            break;
          }
        }

        // Calculate gas fee
        const gasFee = formatTokenAmount(
          receipt.gasUsed.mul(receipt.effectiveGasPrice).toString(),
          18, // ETH has 18 decimals
        );

        // For position rent, we're using the estimated gas cost since Ethereum doesn't have rent like Solana
        const positionRent = 0;

        // Calculate actual token amounts added based on position
        const actualToken0Amount = formatTokenAmount(position.amount0.quotient.toString(), token0.decimals);

        const actualToken1Amount = formatTokenAmount(position.amount1.quotient.toString(), token1.decimals);

        // Map back to base and quote amounts
        const baseAmountUsed = isBaseToken0 ? actualToken0Amount : actualToken1Amount;
        const quoteAmountUsed = isBaseToken0 ? actualToken1Amount : actualToken0Amount;

        return {
          signature: receipt.transactionHash,
          status: receipt.status,
          data: {
            fee: gasFee,
            positionAddress: positionId,
            positionRent,
            baseTokenAmountAdded: baseAmountUsed,
            quoteTokenAmountAdded: quoteAmountUsed,
          },
        };
=======
        return await openPosition(
          fastify,
          network,
          walletAddress,
          lowerPrice,
          upperPrice,
          poolAddress,
          baseTokenAmount,
          quoteTokenAmount,
          slippagePct,
        );
>>>>>>> bc893acd
      } catch (e: any) {
        logger.error('Failed to open position:', e);

        // If error already has statusCode, re-throw it
        if (e.statusCode) {
          throw e;
        }

        // Check for specific error types
        if (e.code === 'CALL_EXCEPTION') {
          throw fastify.httpErrors.badRequest(
            'Transaction failed. Please check token balances, approvals, and position parameters.',
          );
        }

        // Handle insufficient funds errors
        if (e.code === 'INSUFFICIENT_FUNDS' || (e.message && e.message.includes('insufficient funds'))) {
          throw fastify.httpErrors.badRequest('Insufficient funds to complete the transaction');
        }

        // Generic error
        throw fastify.httpErrors.internalServerError('Failed to open position');
      }
    },
  );
};

export default openPositionRoute;<|MERGE_RESOLUTION|>--- conflicted
+++ resolved
@@ -244,7 +244,7 @@
   }
 
   // Wait for transaction confirmation
-  const receipt = await tx.wait();
+  const receipt = await ethereum.handleTransactionExecution(tx);
 
   // Find the NFT ID from the transaction logs
   let positionId = '';
@@ -275,7 +275,7 @@
 
   return {
     signature: receipt.transactionHash,
-    status: 1,
+    status: receipt.status,
     data: {
       fee: gasFee,
       positionAddress: positionId,
@@ -343,265 +343,6 @@
           logger.info(`Using first available wallet address: ${walletAddress}`);
         }
 
-<<<<<<< HEAD
-        // Get pool information to determine tokens
-        const poolInfo = await getUniswapPoolInfo(poolAddress, networkToUse, 'clmm');
-        if (!poolInfo) {
-          throw fastify.httpErrors.notFound(sanitizeErrorMessage('Pool not found: {}', poolAddress));
-        }
-
-        const baseTokenObj = uniswap.getTokenByAddress(poolInfo.baseTokenAddress);
-        const quoteTokenObj = uniswap.getTokenByAddress(poolInfo.quoteTokenAddress);
-
-        if (!baseTokenObj || !quoteTokenObj) {
-          throw fastify.httpErrors.badRequest('Token information not found for pool');
-        }
-
-        // Get the wallet
-        const wallet = await ethereum.getWallet(walletAddress);
-        if (!wallet) {
-          throw fastify.httpErrors.badRequest('Wallet not found');
-        }
-
-        // Get the V3 pool
-        const pool = await uniswap.getV3Pool(baseTokenObj, quoteTokenObj, undefined, poolAddress);
-        if (!pool) {
-          throw fastify.httpErrors.notFound(`Pool not found for ${baseTokenObj.symbol}-${quoteTokenObj.symbol}`);
-        }
-
-        // Calculate slippage tolerance
-        // Convert slippagePct to integer basis points (0.5% -> 50 basis points)
-        const slippageTolerance = new Percent(Math.floor((slippagePct ?? uniswap.config.slippagePct) * 100), 10000);
-
-        // Convert price range to ticks
-        // In Uniswap, ticks are log base 1.0001 of price
-        // We need to convert the user's desired price range to tick range
-        const token0 = pool.token0;
-        const token1 = pool.token1;
-
-        // Determine if we need to invert the price depending on which token is token0
-        const isBaseToken0 = baseTokenObj.address.toLowerCase() === token0.address.toLowerCase();
-
-        // Convert prices to ticks
-        let lowerTick, upperTick;
-
-        // IMPORTANT: Ticks represent prices in RAW TOKEN UNITS, not human-readable prices
-        // For WETH (18 decimals) and USDC (6 decimals), we need to adjust for the decimal difference
-        const priceToTickWithDecimals = (humanPrice: number): number => {
-          // Convert human price (USDC per WETH) to raw price (USDC units per WETH unit)
-          const rawPrice = humanPrice * Math.pow(10, token1.decimals - token0.decimals);
-          return Math.floor(Math.log(rawPrice) / Math.log(1.0001));
-        };
-
-        lowerTick = priceToTickWithDecimals(lowerPrice);
-        upperTick = priceToTickWithDecimals(upperPrice);
-
-        logger.info(`Calculated ticks - Lower: ${lowerTick}, Upper: ${upperTick}`);
-        logger.info(`Current pool tick: ${pool.tickCurrent}`);
-
-        // Ensure ticks are on valid tick spacing boundaries
-        const tickSpacing = pool.tickSpacing;
-        lowerTick = nearestUsableTick(lowerTick, tickSpacing);
-        upperTick = nearestUsableTick(upperTick, tickSpacing);
-
-        // Ensure lower < upper
-        if (lowerTick >= upperTick) {
-          throw fastify.httpErrors.badRequest('Lower price must be less than upper price');
-        }
-
-        // Calculate token amounts for the position
-        let token0Amount = CurrencyAmount.fromRawAmount(token0, 0);
-        let token1Amount = CurrencyAmount.fromRawAmount(token1, 0);
-
-        if (baseTokenAmount !== undefined) {
-          // Convert baseTokenAmount to raw amount
-          const baseAmountRaw = Math.floor(baseTokenAmount * Math.pow(10, baseTokenObj.decimals));
-
-          if (isBaseToken0) {
-            token0Amount = CurrencyAmount.fromRawAmount(token0, JSBI.BigInt(baseAmountRaw.toString()));
-          } else {
-            token1Amount = CurrencyAmount.fromRawAmount(token1, JSBI.BigInt(baseAmountRaw.toString()));
-          }
-        }
-
-        if (quoteTokenAmount !== undefined) {
-          // Convert quoteTokenAmount to raw amount
-          const quoteAmountRaw = Math.floor(quoteTokenAmount * Math.pow(10, quoteTokenObj.decimals));
-
-          if (isBaseToken0) {
-            token1Amount = CurrencyAmount.fromRawAmount(token1, JSBI.BigInt(quoteAmountRaw.toString()));
-          } else {
-            token0Amount = CurrencyAmount.fromRawAmount(token0, JSBI.BigInt(quoteAmountRaw.toString()));
-          }
-        }
-
-        // Create the position
-        const position = Position.fromAmounts({
-          pool,
-          tickLower: lowerTick,
-          tickUpper: upperTick,
-          amount0: token0Amount.quotient,
-          amount1: token1Amount.quotient,
-          useFullPrecision: true,
-        });
-
-        // Get the mintOptions for creating the position
-        const mintOptions: MintOptions = {
-          recipient: walletAddress,
-          deadline: Math.floor(Date.now() / 1000) + 60 * 20, // 20 minutes from now
-          slippageTolerance,
-        };
-
-        // Get the calldata for creating the position
-        logger.info('Creating position with parameters:');
-        logger.info(`  Token0: ${token0.symbol} (${token0.address})`);
-        logger.info(`  Token1: ${token1.symbol} (${token1.address})`);
-        logger.info(`  Fee: ${pool.fee}`);
-        logger.info(`  Tick Lower: ${lowerTick}`);
-        logger.info(`  Tick Upper: ${upperTick}`);
-        logger.info(`  Amount0: ${position.amount0.toSignificant(18)}`);
-        logger.info(`  Amount1: ${position.amount1.toSignificant(18)}`);
-        logger.info(`  Liquidity: ${position.liquidity.toString()}`);
-
-        const { calldata, value } = NonfungiblePositionManager.addCallParameters(position, mintOptions);
-
-        logger.info(`  Value (ETH): ${value}`);
-        logger.info(`  Recipient: ${walletAddress}`);
-        logger.info(`  Deadline: ${mintOptions.deadline}`);
-
-        // Get position manager address for allowance checks
-        const positionManagerAddress = getUniswapV3NftManagerAddress(networkToUse);
-
-        // Check token0 allowance if needed (including WETH)
-        if (!token0Amount.equalTo(0)) {
-          const token0Contract = ethereum.getContract(token0.address, wallet);
-          const allowance0 = await ethereum.getERC20Allowance(
-            token0Contract,
-            wallet,
-            positionManagerAddress,
-            token0.decimals,
-          );
-
-          const currentAllowance0 = BigNumber.from(allowance0.value);
-          const requiredAmount0 = BigNumber.from(token0Amount.quotient.toString());
-
-          logger.info(
-            `${token0.symbol} allowance: ${formatTokenAmount(currentAllowance0.toString(), token0.decimals)}`,
-          );
-          logger.info(`${token0.symbol} required: ${formatTokenAmount(requiredAmount0.toString(), token0.decimals)}`);
-
-          if (currentAllowance0.lt(requiredAmount0)) {
-            throw fastify.httpErrors.badRequest(
-              `Insufficient ${token0.symbol} allowance. Please approve at least ${formatTokenAmount(requiredAmount0.toString(), token0.decimals)} ${token0.symbol} (${token0.address}) for the Position Manager (${positionManagerAddress})`,
-            );
-          }
-        }
-
-        // Check token1 allowance if needed (including WETH)
-        if (!token1Amount.equalTo(0)) {
-          const token1Contract = ethereum.getContract(token1.address, wallet);
-          const allowance1 = await ethereum.getERC20Allowance(
-            token1Contract,
-            wallet,
-            positionManagerAddress,
-            token1.decimals,
-          );
-
-          const currentAllowance1 = BigNumber.from(allowance1.value);
-          const requiredAmount1 = BigNumber.from(token1Amount.quotient.toString());
-
-          logger.info(
-            `${token1.symbol} allowance: ${formatTokenAmount(currentAllowance1.toString(), token1.decimals)}`,
-          );
-          logger.info(`${token1.symbol} required: ${formatTokenAmount(requiredAmount1.toString(), token1.decimals)}`);
-
-          if (currentAllowance1.lt(requiredAmount1)) {
-            throw fastify.httpErrors.badRequest(
-              `Insufficient ${token1.symbol} allowance. Please approve at least ${formatTokenAmount(requiredAmount1.toString(), token1.decimals)} ${token1.symbol} (${token1.address}) for the Position Manager (${positionManagerAddress})`,
-            );
-          }
-        }
-
-        // Create position manager contract with proper multicall interface
-        const positionManager = new Contract(
-          positionManagerAddress,
-          [
-            {
-              inputs: [{ internalType: 'bytes[]', name: 'data', type: 'bytes[]' }],
-              name: 'multicall',
-              outputs: [{ internalType: 'bytes[]', name: 'results', type: 'bytes[]' }],
-              stateMutability: 'payable',
-              type: 'function',
-            },
-          ],
-          wallet,
-        );
-
-        // Create the position
-        logger.info('Sending transaction to create position...');
-        logger.info(`Calldata length: ${calldata.length}`);
-        logger.info(`Value: ${value.toString()}`);
-
-        let tx;
-        try {
-          // Use Ethereum's prepareGasOptions method
-          const txParams = await ethereum.prepareGasOptions(undefined, CLMM_OPEN_POSITION_GAS_LIMIT);
-          txParams.value = BigNumber.from(value.toString());
-
-          tx = await positionManager.multicall([calldata], txParams);
-        } catch (txError: any) {
-          logger.error('Transaction failed:', txError);
-          throw txError;
-        }
-
-        // Wait for transaction confirmation
-        const receipt = await ethereum.handleTransactionExecution(tx);
-
-        // Find the NFT ID from the transaction logs
-        let positionId = '';
-        for (const log of receipt.logs) {
-          // Look for the Transfer event from the NFT manager (position created)
-          if (
-            log.address.toLowerCase() === positionManagerAddress.toLowerCase() &&
-            log.topics[0] === '0xddf252ad1be2c89b69c2b068fc378daa952ba7f163c4a11628f55a4df523b3ef' &&
-            log.topics[1] === '0x0000000000000000000000000000000000000000000000000000000000000000'
-          ) {
-            // This is a Transfer from address 0, which is a mint
-            positionId = BigNumber.from(log.topics[3]).toString();
-            break;
-          }
-        }
-
-        // Calculate gas fee
-        const gasFee = formatTokenAmount(
-          receipt.gasUsed.mul(receipt.effectiveGasPrice).toString(),
-          18, // ETH has 18 decimals
-        );
-
-        // For position rent, we're using the estimated gas cost since Ethereum doesn't have rent like Solana
-        const positionRent = 0;
-
-        // Calculate actual token amounts added based on position
-        const actualToken0Amount = formatTokenAmount(position.amount0.quotient.toString(), token0.decimals);
-
-        const actualToken1Amount = formatTokenAmount(position.amount1.quotient.toString(), token1.decimals);
-
-        // Map back to base and quote amounts
-        const baseAmountUsed = isBaseToken0 ? actualToken0Amount : actualToken1Amount;
-        const quoteAmountUsed = isBaseToken0 ? actualToken1Amount : actualToken0Amount;
-
-        return {
-          signature: receipt.transactionHash,
-          status: receipt.status,
-          data: {
-            fee: gasFee,
-            positionAddress: positionId,
-            positionRent,
-            baseTokenAmountAdded: baseAmountUsed,
-            quoteTokenAmountAdded: quoteAmountUsed,
-          },
-        };
-=======
         return await openPosition(
           fastify,
           network,
@@ -613,7 +354,6 @@
           quoteTokenAmount,
           slippagePct,
         );
->>>>>>> bc893acd
       } catch (e: any) {
         logger.error('Failed to open position:', e);
 
