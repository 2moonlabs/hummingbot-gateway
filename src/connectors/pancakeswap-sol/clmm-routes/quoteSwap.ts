--- conflicted
+++ resolved
@@ -72,11 +72,7 @@
   const poolBaseBalance = isBaseTokenFirst ? poolInfo.baseTokenAmount : poolInfo.quoteTokenAmount;
   const poolQuoteBalance = isBaseTokenFirst ? poolInfo.quoteTokenAmount : poolInfo.baseTokenAmount;
 
-<<<<<<< HEAD
-  const effectiveSlippage = slippagePct ?? PancakeswapSolConfig.config.slippagePct;
-=======
   const effectiveSlippage = slippagePct;
->>>>>>> ed5ad71d
   const feePct = poolInfo.feePct;
 
   let amountIn: number;
@@ -87,7 +83,7 @@
   let priceImpactPct: number;
 
   if (side === 'SELL') {
-    // Selling base token for quote token (exact input)
+    // Selling base token for quote token
     amountIn = amount;
 
     // Estimate price impact based on swap size vs pool liquidity
@@ -105,13 +101,11 @@
     // Deduct protocol fee from output
     amountOut = outputBeforeFee * (1 - feePct / 100);
 
-    // Apply slippage to get minimum acceptable output
     minAmountOut = amountOut * (1 - effectiveSlippage / 100);
-    // For exact input, user specifies exact amountIn (no max needed)
     maxAmountIn = amountIn;
     price = amountOut / amountIn; // Effective price after fees and impact
   } else {
-    // Buying base token with quote token (exact output)
+    // Buying base token with quote token
     amountOut = amount;
 
     // Estimate price impact for buy (impact on quote side)
@@ -125,9 +119,7 @@
     // Account for fee: need more input to cover fee
     amountIn = (amount * executionPrice) / (1 - feePct / 100);
 
-    // For exact output, user wants exact amountOut (no min needed)
     minAmountOut = amountOut;
-    // Apply slippage to get maximum acceptable input cost
     maxAmountIn = amountIn * (1 + effectiveSlippage / 100);
     price = amountIn / amountOut; // Effective price after fees and impact
   }
