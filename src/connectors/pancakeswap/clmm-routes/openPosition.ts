import { Contract } from '@ethersproject/contracts';
import { CurrencyAmount, Percent } from '@pancakeswap/sdk';
import { Position, NonfungiblePositionManager, MintOptions, nearestUsableTick } from '@pancakeswap/v3-sdk';
import { BigNumber } from 'ethers';
import { FastifyPluginAsync, FastifyInstance } from 'fastify';
import { Address } from 'viem';

import { Ethereum } from '../../../chains/ethereum/ethereum';
import {
  OpenPositionRequestType,
  OpenPositionRequest,
  OpenPositionResponseType,
  OpenPositionResponse,
} from '../../../schemas/clmm-schema';
import { logger } from '../../../services/logger';
import { sanitizeErrorMessage } from '../../../services/sanitize';
import { Pancakeswap } from '../pancakeswap';
import { getPancakeswapV3NftManagerAddress } from '../pancakeswap.contracts';
import { formatTokenAmount, getPancakeswapPoolInfo } from '../pancakeswap.utils';

// Default gas limit for CLMM open position operations
const CLMM_OPEN_POSITION_GAS_LIMIT = 600000;

export async function openPosition(
  fastify: FastifyInstance,
  network: string,
  walletAddress: string,
  lowerPrice: number,
  upperPrice: number,
  poolAddress: string,
  baseTokenAmount?: number,
  quoteTokenAmount?: number,
  slippagePct?: number,
): Promise<OpenPositionResponseType> {
  // Validate essential parameters
  if (!lowerPrice || !upperPrice || !poolAddress || (baseTokenAmount === undefined && quoteTokenAmount === undefined)) {
    throw fastify.httpErrors.badRequest('Missing required parameters');
  }

  // Get Pancakeswap and Ethereum instances
  const pancakeswap = await Pancakeswap.getInstance(network);
  const ethereum = await Ethereum.getInstance(network);

  // Get pool information to determine tokens
  const poolInfo = await getPancakeswapPoolInfo(poolAddress, network, 'clmm');
  if (!poolInfo) {
    throw fastify.httpErrors.notFound(sanitizeErrorMessage('Pool not found: {}', poolAddress));
  }

  const baseTokenObj = pancakeswap.getTokenByAddress(poolInfo.baseTokenAddress);
  const quoteTokenObj = pancakeswap.getTokenByAddress(poolInfo.quoteTokenAddress);

  if (!baseTokenObj || !quoteTokenObj) {
    throw fastify.httpErrors.badRequest('Token information not found for pool');
  }

  // Get the wallet
  const wallet = await ethereum.getWallet(walletAddress);
  if (!wallet) {
    throw fastify.httpErrors.badRequest('Wallet not found');
  }

  // Get the V3 pool
  const pool = await pancakeswap.getV3Pool(baseTokenObj, quoteTokenObj, undefined, poolAddress);
  if (!pool) {
    throw fastify.httpErrors.notFound(`Pool not found for ${baseTokenObj.symbol}-${quoteTokenObj.symbol}`);
  }

  // Calculate slippage tolerance
  const slippageTolerance = new Percent(Math.floor((slippagePct ?? pancakeswap.config.slippagePct) * 100), 10000);

  // Convert price range to ticks
  const token0 = pool.token0;
  const token1 = pool.token1;

  // Determine if we need to invert the price depending on which token is token0
  const isBaseToken0 = baseTokenObj.address.toLowerCase() === token0.address.toLowerCase();

  // Convert prices to ticks
  const priceToTickWithDecimals = (humanPrice: number): number => {
    const rawPrice = humanPrice * Math.pow(10, token1.decimals - token0.decimals);
    return Math.floor(Math.log(rawPrice) / Math.log(1.0001));
  };

  let lowerTick = priceToTickWithDecimals(lowerPrice);
  let upperTick = priceToTickWithDecimals(upperPrice);

  logger.info(`Calculated ticks - Lower: ${lowerTick}, Upper: ${upperTick}`);
  logger.info(`Current pool tick: ${pool.tickCurrent}`);

  // Ensure ticks are on valid tick spacing boundaries
  const tickSpacing = pool.tickSpacing;
  lowerTick = nearestUsableTick(lowerTick, tickSpacing);
  upperTick = nearestUsableTick(upperTick, tickSpacing);

  // Ensure lower < upper
  if (lowerTick >= upperTick) {
    throw fastify.httpErrors.badRequest('Lower price must be less than upper price');
  }

  // Calculate token amounts for the position
  let token0Amount = CurrencyAmount.fromRawAmount(token0, 0);
  let token1Amount = CurrencyAmount.fromRawAmount(token1, 0);

  if (baseTokenAmount !== undefined) {
    const baseAmountRaw = Math.floor(baseTokenAmount * Math.pow(10, baseTokenObj.decimals));
    if (isBaseToken0) {
      token0Amount = CurrencyAmount.fromRawAmount(token0, baseAmountRaw.toString());
    } else {
      token1Amount = CurrencyAmount.fromRawAmount(token1, baseAmountRaw.toString());
    }
  }

  if (quoteTokenAmount !== undefined) {
    const quoteAmountRaw = Math.floor(quoteTokenAmount * Math.pow(10, quoteTokenObj.decimals));
    if (isBaseToken0) {
      token1Amount = CurrencyAmount.fromRawAmount(token1, quoteAmountRaw.toString());
    } else {
      token0Amount = CurrencyAmount.fromRawAmount(token0, quoteAmountRaw.toString());
    }
  }

  // Create the position
  const position = Position.fromAmounts({
    pool,
    tickLower: lowerTick,
    tickUpper: upperTick,
    amount0: token0Amount.quotient,
    amount1: token1Amount.quotient,
    useFullPrecision: true,
  });

  // Get the mintOptions for creating the position
  const mintOptions: MintOptions = {
    recipient: walletAddress as Address,
    deadline: Math.floor(Date.now() / 1000) + 60 * 20,
    slippageTolerance,
  };

  // Get the calldata for creating the position
  logger.info('Creating position with parameters:');
  logger.info(`  Token0: ${token0.symbol} (${token0.address})`);
  logger.info(`  Token1: ${token1.symbol} (${token1.address})`);
  logger.info(`  Fee: ${pool.fee}`);
  logger.info(`  Tick Lower: ${lowerTick}`);
  logger.info(`  Tick Upper: ${upperTick}`);
  logger.info(`  Amount0: ${position.amount0.toSignificant(18)}`);
  logger.info(`  Amount1: ${position.amount1.toSignificant(18)}`);
  logger.info(`  Liquidity: ${position.liquidity.toString()}`);

  const { calldata, value } = NonfungiblePositionManager.addCallParameters(position, mintOptions);

  logger.info(`  Value (ETH): ${value}`);
  logger.info(`  Recipient: ${walletAddress}`);
  logger.info(`  Deadline: ${mintOptions.deadline}`);

  // Get position manager address for allowance checks
  const positionManagerAddress = getPancakeswapV3NftManagerAddress(network);

  // Check token0 allowance if needed (including WETH)
  if (!token0Amount.equalTo(0)) {
    const token0Contract = ethereum.getContract(token0.address, wallet);
    const allowance0 = await ethereum.getERC20Allowance(
      token0Contract,
      wallet,
      positionManagerAddress,
      token0.decimals,
    );
    const currentAllowance0 = BigNumber.from(allowance0.value);
    const requiredAmount0 = BigNumber.from(token0Amount.quotient.toString());

    logger.info(`${token0.symbol} allowance: ${formatTokenAmount(currentAllowance0.toString(), token0.decimals)}`);
    logger.info(`${token0.symbol} required: ${formatTokenAmount(requiredAmount0.toString(), token0.decimals)}`);

    if (currentAllowance0.lt(requiredAmount0)) {
      throw fastify.httpErrors.badRequest(
        `Insufficient ${token0.symbol} allowance. Please approve at least ${formatTokenAmount(requiredAmount0.toString(), token0.decimals)} ${token0.symbol} (${token0.address}) for the Position Manager (${positionManagerAddress})`,
      );
    }
  }

  // Check token1 allowance if needed (including WETH)
  if (!token1Amount.equalTo(0)) {
    const token1Contract = ethereum.getContract(token1.address, wallet);
    const allowance1 = await ethereum.getERC20Allowance(
      token1Contract,
      wallet,
      positionManagerAddress,
      token1.decimals,
    );
    const currentAllowance1 = BigNumber.from(allowance1.value);
    const requiredAmount1 = BigNumber.from(token1Amount.quotient.toString());

    logger.info(`${token1.symbol} allowance: ${formatTokenAmount(currentAllowance1.toString(), token1.decimals)}`);
    logger.info(`${token1.symbol} required: ${formatTokenAmount(requiredAmount1.toString(), token1.decimals)}`);

    if (currentAllowance1.lt(requiredAmount1)) {
      throw fastify.httpErrors.badRequest(
        `Insufficient ${token1.symbol} allowance. Please approve at least ${formatTokenAmount(requiredAmount1.toString(), token1.decimals)} ${token1.symbol} (${token1.address}) for the Position Manager (${positionManagerAddress})`,
      );
    }
  }

  // Create position manager contract with proper multicall interface
  const positionManager = new Contract(
    positionManagerAddress,
    [
      {
        inputs: [{ internalType: 'bytes[]', name: 'data', type: 'bytes[]' }],
        name: 'multicall',
        outputs: [{ internalType: 'bytes[]', name: 'results', type: 'bytes[]' }],
        stateMutability: 'payable',
        type: 'function',
      },
    ],
    wallet,
  );

  // Create the position
  logger.info('Sending transaction to create position...');
  logger.info(`Calldata length: ${calldata.length}`);
  logger.info(`Value: ${value.toString()}`);

  let tx;
  try {
    const txParams = await ethereum.prepareGasOptions(undefined, CLMM_OPEN_POSITION_GAS_LIMIT);
    txParams.value = BigNumber.from(value.toString());
    tx = await positionManager.multicall([calldata], txParams);
  } catch (txError: any) {
    logger.error('Transaction failed:', txError);
    throw txError;
  }

  // Wait for transaction confirmation
  const receipt = await tx.wait();

  // Find the NFT ID from the transaction logs
  let positionId = '';
  for (const log of receipt.logs) {
    if (
      log.address.toLowerCase() === positionManagerAddress.toLowerCase() &&
      log.topics[0] === '0xddf252ad1be2c89b69c2b068fc378daa952ba7f163c4a11628f55a4df523b3ef' &&
      log.topics[1] === '0x0000000000000000000000000000000000000000000000000000000000000000'
    ) {
      positionId = BigNumber.from(log.topics[3]).toString();
      break;
    }
  }

  // Calculate gas fee
  const gasFee = formatTokenAmount(receipt.gasUsed.mul(receipt.effectiveGasPrice).toString(), 18);

  // For position rent, we're using the estimated gas cost since Ethereum doesn't have rent like Solana
  const positionRent = 0;

  // Calculate actual token amounts added based on position
  const actualToken0Amount = formatTokenAmount(position.amount0.quotient.toString(), token0.decimals);
  const actualToken1Amount = formatTokenAmount(position.amount1.quotient.toString(), token1.decimals);

  // Map back to base and quote amounts
  const baseAmountUsed = isBaseToken0 ? actualToken0Amount : actualToken1Amount;
  const quoteAmountUsed = isBaseToken0 ? actualToken1Amount : actualToken0Amount;

  return {
    signature: receipt.transactionHash,
    status: 1,
    data: {
      fee: gasFee,
      positionAddress: positionId,
      positionRent,
      baseTokenAmountAdded: baseAmountUsed,
      quoteTokenAmountAdded: quoteAmountUsed,
    },
  };
}

export const openPositionRoute: FastifyPluginAsync = async (fastify) => {
  await fastify.register(require('@fastify/sensible'));

  const walletAddressExample = await Ethereum.getWalletAddressExample();

  fastify.post<{
    Body: OpenPositionRequestType;
    Reply: OpenPositionResponseType;
  }>(
    '/open-position',
    {
      schema: {
        description: 'Open a new liquidity position in a Pancakeswap V3 pool',
        tags: ['/connector/pancakeswap'],
        body: {
          ...OpenPositionRequest,
          properties: {
            ...OpenPositionRequest.properties,
            network: { type: 'string', default: 'base' },
            walletAddress: { type: 'string', examples: [walletAddressExample] },
            lowerPrice: { type: 'number', examples: [1000] },
            upperPrice: { type: 'number', examples: [4000] },
            poolAddress: { type: 'string', examples: [''] },
            baseToken: { type: 'string', examples: ['WETH'] },
            quoteToken: { type: 'string', examples: ['USDC'] },
            baseTokenAmount: { type: 'number', examples: [0.001] },
            quoteTokenAmount: { type: 'number', examples: [3] },
            slippagePct: { type: 'number', examples: [1] },
          },
        },
        response: {
          200: OpenPositionResponse,
        },
      },
    },
    async (request) => {
      try {
        const {
          network,
          walletAddress: requestedWalletAddress,
          lowerPrice,
          upperPrice,
          poolAddress,
          baseTokenAmount,
          quoteTokenAmount,
          slippagePct,
        } = request.body;

        let walletAddress = requestedWalletAddress;
        if (!walletAddress) {
          const pancakeswap = await Pancakeswap.getInstance(network);
          walletAddress = await pancakeswap.getFirstWalletAddress();
          if (!walletAddress) {
            throw fastify.httpErrors.badRequest('No wallet address provided and no default wallet found');
          }
        }

<<<<<<< HEAD
        // Check token1 allowance if needed (including WETH)
        if (!token1Amount.equalTo(0)) {
          const token1Contract = ethereum.getContract(token1.address, wallet);
          const allowance1 = await ethereum.getERC20Allowance(
            token1Contract,
            wallet,
            positionManagerAddress,
            token1.decimals,
          );

          const currentAllowance1 = BigNumber.from(allowance1.value);
          const requiredAmount1 = BigNumber.from(token1Amount.quotient.toString());

          logger.info(
            `${token1.symbol} allowance: ${formatTokenAmount(currentAllowance1.toString(), token1.decimals)}`,
          );
          logger.info(`${token1.symbol} required: ${formatTokenAmount(requiredAmount1.toString(), token1.decimals)}`);

          if (currentAllowance1.lt(requiredAmount1)) {
            throw fastify.httpErrors.badRequest(
              `Insufficient ${token1.symbol} allowance. Please approve at least ${formatTokenAmount(requiredAmount1.toString(), token1.decimals)} ${token1.symbol} (${token1.address}) for the Position Manager (${positionManagerAddress})`,
            );
          }
        }

        // Create position manager contract with proper multicall interface
        const positionManager = new Contract(
          positionManagerAddress,
          [
            {
              inputs: [{ internalType: 'bytes[]', name: 'data', type: 'bytes[]' }],
              name: 'multicall',
              outputs: [{ internalType: 'bytes[]', name: 'results', type: 'bytes[]' }],
              stateMutability: 'payable',
              type: 'function',
            },
          ],
          wallet,
        );

        // Create the position
        logger.info('Sending transaction to create position...');
        logger.info(`Calldata length: ${calldata.length}`);
        logger.info(`Value: ${value.toString()}`);

        let tx;
        try {
          // Use Ethereum's prepareGasOptions method
          const txParams = await ethereum.prepareGasOptions(undefined, CLMM_OPEN_POSITION_GAS_LIMIT);
          txParams.value = BigNumber.from(value.toString());

          tx = await positionManager.multicall([calldata], txParams);
        } catch (txError: any) {
          logger.error('Transaction failed:', txError);
          throw txError;
        }

        // Wait for transaction confirmation
        const receipt = await ethereum.handleTransactionExecution(tx);

        // Find the NFT ID from the transaction logs
        let positionId = '';
        for (const log of receipt.logs) {
          // Look for the Transfer event from the NFT manager (position created)
          if (
            log.address.toLowerCase() === positionManagerAddress.toLowerCase() &&
            log.topics[0] === '0xddf252ad1be2c89b69c2b068fc378daa952ba7f163c4a11628f55a4df523b3ef' &&
            log.topics[1] === '0x0000000000000000000000000000000000000000000000000000000000000000'
          ) {
            // This is a Transfer from address 0, which is a mint
            positionId = BigNumber.from(log.topics[3]).toString();
            break;
          }
        }

        // Calculate gas fee
        const gasFee = formatTokenAmount(
          receipt.gasUsed.mul(receipt.effectiveGasPrice).toString(),
          18, // ETH has 18 decimals
        );

        // For position rent, we're using the estimated gas cost since Ethereum doesn't have rent like Solana
        const positionRent = 0;

        // Calculate actual token amounts added based on position
        const actualToken0Amount = formatTokenAmount(position.amount0.quotient.toString(), token0.decimals);

        const actualToken1Amount = formatTokenAmount(position.amount1.quotient.toString(), token1.decimals);

        // Map back to base and quote amounts
        const baseAmountUsed = isBaseToken0 ? actualToken0Amount : actualToken1Amount;
        const quoteAmountUsed = isBaseToken0 ? actualToken1Amount : actualToken0Amount;

        return {
          signature: receipt.transactionHash,
          status: receipt.status,
          data: {
            fee: gasFee,
            positionAddress: positionId,
            positionRent,
            baseTokenAmountAdded: baseAmountUsed,
            quoteTokenAmountAdded: quoteAmountUsed,
          },
        };
=======
        return await openPosition(
          fastify,
          network,
          walletAddress,
          lowerPrice,
          upperPrice,
          poolAddress,
          baseTokenAmount,
          quoteTokenAmount,
          slippagePct,
        );
>>>>>>> bc893acd
      } catch (e: any) {
        logger.error('Failed to open position:', e);
        if (e.statusCode) {
          throw e;
        }
        if (e.code === 'CALL_EXCEPTION') {
          throw fastify.httpErrors.badRequest(
            'Transaction failed. Please check token balances, approvals, and position parameters.',
          );
        }
        if (e.code === 'INSUFFICIENT_FUNDS' || (e.message && e.message.includes('insufficient funds'))) {
          throw fastify.httpErrors.badRequest('Insufficient funds to complete the transaction');
        }
        throw fastify.httpErrors.internalServerError('Failed to open position');
      }
    },
  );
};

export default openPositionRoute;<|MERGE_RESOLUTION|>--- conflicted
+++ resolved
@@ -232,7 +232,7 @@
   }
 
   // Wait for transaction confirmation
-  const receipt = await tx.wait();
+  const receipt = await ethereum.handleTransactionExecution(tx);
 
   // Find the NFT ID from the transaction logs
   let positionId = '';
@@ -263,7 +263,7 @@
 
   return {
     signature: receipt.transactionHash,
-    status: 1,
+    status: receipt.status,
     data: {
       fee: gasFee,
       positionAddress: positionId,
@@ -331,112 +331,6 @@
           }
         }
 
-<<<<<<< HEAD
-        // Check token1 allowance if needed (including WETH)
-        if (!token1Amount.equalTo(0)) {
-          const token1Contract = ethereum.getContract(token1.address, wallet);
-          const allowance1 = await ethereum.getERC20Allowance(
-            token1Contract,
-            wallet,
-            positionManagerAddress,
-            token1.decimals,
-          );
-
-          const currentAllowance1 = BigNumber.from(allowance1.value);
-          const requiredAmount1 = BigNumber.from(token1Amount.quotient.toString());
-
-          logger.info(
-            `${token1.symbol} allowance: ${formatTokenAmount(currentAllowance1.toString(), token1.decimals)}`,
-          );
-          logger.info(`${token1.symbol} required: ${formatTokenAmount(requiredAmount1.toString(), token1.decimals)}`);
-
-          if (currentAllowance1.lt(requiredAmount1)) {
-            throw fastify.httpErrors.badRequest(
-              `Insufficient ${token1.symbol} allowance. Please approve at least ${formatTokenAmount(requiredAmount1.toString(), token1.decimals)} ${token1.symbol} (${token1.address}) for the Position Manager (${positionManagerAddress})`,
-            );
-          }
-        }
-
-        // Create position manager contract with proper multicall interface
-        const positionManager = new Contract(
-          positionManagerAddress,
-          [
-            {
-              inputs: [{ internalType: 'bytes[]', name: 'data', type: 'bytes[]' }],
-              name: 'multicall',
-              outputs: [{ internalType: 'bytes[]', name: 'results', type: 'bytes[]' }],
-              stateMutability: 'payable',
-              type: 'function',
-            },
-          ],
-          wallet,
-        );
-
-        // Create the position
-        logger.info('Sending transaction to create position...');
-        logger.info(`Calldata length: ${calldata.length}`);
-        logger.info(`Value: ${value.toString()}`);
-
-        let tx;
-        try {
-          // Use Ethereum's prepareGasOptions method
-          const txParams = await ethereum.prepareGasOptions(undefined, CLMM_OPEN_POSITION_GAS_LIMIT);
-          txParams.value = BigNumber.from(value.toString());
-
-          tx = await positionManager.multicall([calldata], txParams);
-        } catch (txError: any) {
-          logger.error('Transaction failed:', txError);
-          throw txError;
-        }
-
-        // Wait for transaction confirmation
-        const receipt = await ethereum.handleTransactionExecution(tx);
-
-        // Find the NFT ID from the transaction logs
-        let positionId = '';
-        for (const log of receipt.logs) {
-          // Look for the Transfer event from the NFT manager (position created)
-          if (
-            log.address.toLowerCase() === positionManagerAddress.toLowerCase() &&
-            log.topics[0] === '0xddf252ad1be2c89b69c2b068fc378daa952ba7f163c4a11628f55a4df523b3ef' &&
-            log.topics[1] === '0x0000000000000000000000000000000000000000000000000000000000000000'
-          ) {
-            // This is a Transfer from address 0, which is a mint
-            positionId = BigNumber.from(log.topics[3]).toString();
-            break;
-          }
-        }
-
-        // Calculate gas fee
-        const gasFee = formatTokenAmount(
-          receipt.gasUsed.mul(receipt.effectiveGasPrice).toString(),
-          18, // ETH has 18 decimals
-        );
-
-        // For position rent, we're using the estimated gas cost since Ethereum doesn't have rent like Solana
-        const positionRent = 0;
-
-        // Calculate actual token amounts added based on position
-        const actualToken0Amount = formatTokenAmount(position.amount0.quotient.toString(), token0.decimals);
-
-        const actualToken1Amount = formatTokenAmount(position.amount1.quotient.toString(), token1.decimals);
-
-        // Map back to base and quote amounts
-        const baseAmountUsed = isBaseToken0 ? actualToken0Amount : actualToken1Amount;
-        const quoteAmountUsed = isBaseToken0 ? actualToken1Amount : actualToken0Amount;
-
-        return {
-          signature: receipt.transactionHash,
-          status: receipt.status,
-          data: {
-            fee: gasFee,
-            positionAddress: positionId,
-            positionRent,
-            baseTokenAmountAdded: baseAmountUsed,
-            quoteTokenAmountAdded: quoteAmountUsed,
-          },
-        };
-=======
         return await openPosition(
           fastify,
           network,
@@ -448,7 +342,6 @@
           quoteTokenAmount,
           slippagePct,
         );
->>>>>>> bc893acd
       } catch (e: any) {
         logger.error('Failed to open position:', e);
         if (e.statusCode) {
