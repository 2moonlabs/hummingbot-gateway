/* eslint-disable prettier/prettier */
import { EstimateGasResponse } from '../amm/amm.requests';
import { NetworkSelectionRequest } from '../services/common-interfaces';
import { getChain, getConnector } from '../services/connection-manager';
import {
  ClobBatchUpdateRequest,
  ClobDeleteOrderRequest,
  ClobDeleteOrderResponse,
  ClobGetOrderRequest,
  ClobGetOrderResponse,
  ClobMarketResponse,
  ClobMarketsRequest,
  ClobOrderbookRequest,
  ClobOrderbookResponse,
  ClobPostOrderRequest,
  ClobPostOrderResponse,
  ClobTickerRequest,
  ClobTickerResponse,
} from './clob.requests';
import { latency } from '../services/base';

/**
 * GET /clob/markets
 *
 * @param request
 */
export async function getMarkets(
  request: ClobMarketsRequest
): Promise<ClobMarketResponse> {
  const startTimestamp: number = Date.now();
  await getChain(request.chain, request.network);
  const connector: any = await getConnector(
    request.chain,
    request.network,
    request.connector
  );
  const result = await connector.markets(request);
  return {
    network: request.network,
    timestamp: startTimestamp,
    latency: latency(startTimestamp, Date.now()),
    ...result,
  };
}

/**
 * GET /clob/orderBooks
 *
 * @param request
 */
export async function getOrderBooks(
  request: ClobOrderbookRequest
): Promise<ClobOrderbookResponse> {
  const startTimestamp: number = Date.now();
  await getChain(request.chain, request.network);
  const connector: any = await getConnector(
    request.chain,
    request.network,
    request.connector
  );
  const result = await connector.orderBook(request);
  return {
    network: request.network,
    timestamp: startTimestamp,
    latency: latency(startTimestamp, Date.now()),
    ...result,
  };
}

/**
 * GET /clob/tickers
 *
 * @param request
 */
export async function getTickers(
  request: ClobTickerRequest
): Promise<ClobTickerResponse> {
  const startTimestamp: number = Date.now();
  await getChain(request.chain, request.network);
  const connector: any = await getConnector(
    request.chain,
    request.network,
    request.connector
  );
  const result = await connector.ticker(request);
  return {
    network: request.network,
    timestamp: startTimestamp,
    latency: latency(startTimestamp, Date.now()),
    ...result,
  };
}

/**
 * GET /clob/orders
 *
 * @param request
 */
export async function getOrders(
  request: ClobGetOrderRequest
): Promise<ClobGetOrderResponse> {
  const startTimestamp: number = Date.now();
  await getChain(request.chain, request.network);
  const connector: any = await getConnector(
    request.chain,
    request.network,
    request.connector
  );
  const result = await connector.orders(request);
  return {
    network: request.network,
    timestamp: startTimestamp,
    latency: latency(startTimestamp, Date.now()),
    ...result,
  };
}

/**
 * POST /clob/orders
 *
 * @param request
 */
export async function postOrder(
  request: ClobPostOrderRequest
): Promise<ClobPostOrderResponse> {
  const startTimestamp: number = Date.now();
  await getChain(request.chain, request.network);
  const connector: any = await getConnector(
    request.chain,
    request.network,
    request.connector
  );
  const result = await connector.postOrder(request);
  return {
    network: request.network,
    timestamp: startTimestamp,
    latency: latency(startTimestamp, Date.now()),
    ...result,
  };
}

/**
 * DELETE /clob/orders
 *
 * @param request
 */
export async function deleteOrder(
  request: ClobDeleteOrderRequest
): Promise<ClobDeleteOrderResponse> {
  const startTimestamp: number = Date.now();
  await getChain(request.chain, request.network);
  const connector: any = await getConnector(
    request.chain,
    request.network,
    request.connector
  );
  const result = await connector.deleteOrder(request);
  return {
    network: request.network,
    timestamp: startTimestamp,
    latency: latency(startTimestamp, Date.now()),
    ...result,
  };
<<<<<<< HEAD
=======
}

/**
 * POST /batchOrders
 *
 *
 * @param request
 */
export async function batchOrders(
  request: ClobBatchUpdateRequest
): Promise<ClobDeleteOrderResponse> {
  const startTimestamp: number = Date.now();
  await getChain(request.chain, request.network);
  const connector: any = await getConnector(
    request.chain,
    request.network,
    request.connector
  );
  const result = await connector.batchOrders(request);
  return {
    network: request.network,
    timestamp: startTimestamp,
    latency: latency(startTimestamp, Date.now()),
    ...result,
  };
>>>>>>> 2daff0d4
}

/**
 * Estimate gas for a typical clob transaction.
 *
 * POST /clob/estimateGas
 *
 * @param request
 */
export async function estimateGas(
  request: NetworkSelectionRequest
): Promise<EstimateGasResponse> {
  const startTimestamp: number = Date.now();
  await getChain(request.chain, request.network);
  const connector: any = await getConnector(
    request.chain,
    request.network,
    request.connector
  );
  const gasEstimates = await connector.estimateGas(request);
  return {
    network: request.network,
    timestamp: startTimestamp,
    latency: latency(startTimestamp, Date.now()),
    ...gasEstimates,
  } as EstimateGasResponse;
}<|MERGE_RESOLUTION|>--- conflicted
+++ resolved
@@ -161,8 +161,6 @@
     latency: latency(startTimestamp, Date.now()),
     ...result,
   };
-<<<<<<< HEAD
-=======
 }
 
 /**
@@ -188,7 +186,6 @@
     latency: latency(startTimestamp, Date.now()),
     ...result,
   };
->>>>>>> 2daff0d4
 }
 
 /**
