--- conflicted
+++ resolved
@@ -288,14 +288,13 @@
 ## delete orders
 curl -s -X DELETE -k --key $GATEWAY_KEY --cert $GATEWAY_CERT -H "Content-Type: application/json" -d "$(envsubst < ./requests/injective_delete_order.json)" https://localhost:15888/clob/orders | jq
 
-<<<<<<< HEAD
 ## delete PERP orders
 curl -s -X DELETE -k --key $GATEWAY_KEY --cert $GATEWAY_CERT -H "Content-Type: application/json" -d "$(envsubst < ./requests/injective_delete_perp_order.json)" https://localhost:15888/clob/orders | jq
 
 # CLOB perpetual
 
 ## get markets
-curl -s -X GET -k --key $GATEWAY_KEY --cert $GATEWAY_CERT "https://localhost:15888/clob/markets?chain=injective&network=mainnet&connector=injective-perp" | jq
+curl -s -X GET -k --key $GATEWAY_KEY --cert $GATEWAY_CERT "https://localhost:15888/clob/perp/markets?chain=injective&network=mainnet&connector=injective-perp" | jq
 
 ## get order books
 curl -s -X GET -k --key $GATEWAY_KEY --cert $GATEWAY_CERT "https://localhost:15888/clob/perp/orderBook?chain=injective&network=mainnet&connector=injective-perp&market=INJ-USDT" | jq
@@ -317,13 +316,12 @@
 
 ## get funding payment
 curl -s -X POST -k --key $GATEWAY_KEY --cert $GATEWAY_CERT -H "Content-Type: application/json" -d "$(envsubst < ./requests/injective_perp_funding_payments.json)" https://localhost:15888/clob/perp/funding/payments | jq
-=======
+
 ## post batch orders create
 curl -s -X POST -k --key $GATEWAY_KEY --cert $GATEWAY_CERT -H "Content-Type: application/json" -d "$(envsubst < ./requests/injective_batch_create.json)" https://localhost:15888/clob/batchOrders | jq
 
 ## post batch orders delete
 curl -s -X POST -k --key $GATEWAY_KEY --cert $GATEWAY_CERT -H "Content-Type: application/json" -d "$(envsubst < ./requests/injective_batch_delete.json)" https://localhost:15888/clob/batchOrders | jq
->>>>>>> 87ae3e89
 
 # injective
 
