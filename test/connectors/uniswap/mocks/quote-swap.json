--- conflicted
+++ resolved
@@ -6,11 +6,8 @@
   "price": 1800.0,
   "baseTokenBalanceChange": -1.0,
   "quoteTokenBalanceChange": 1800.0,
-<<<<<<< HEAD
-  "computeUnits": 250000
-=======
-  "gasPrice": 5.0,
+  "computeUnits": 250000,
+  "gasPrice": 50000000000,
   "gasLimit": 300000,
-  "gasCost": 0.0015
->>>>>>> ad86d4e3
+  "gasCost": 0.015
 }